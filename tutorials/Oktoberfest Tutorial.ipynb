--- conflicted
+++ resolved
@@ -134,11 +134,7 @@
     "    \"tag\": \"\",\n",
     "    \"inputs\": {\n",
     "            \"search_results\": input_dir + \"/msms.txt\",\n",
-<<<<<<< HEAD
-    "            \"search_type\": \"Maxquant\",\n",
-=======
     "            \"search_results_type\": \"Maxquant\",\n",
->>>>>>> f7723a6c
     "            \"library_input\": input_dir + \"/peptides_spectral_library.csv\",\n",
     "            \"library_input_type\": \"peptides\"\n",
     "        },\n",
