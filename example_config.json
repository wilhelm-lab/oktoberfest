{
    "jobType": "Rescoring",
    "tag": "",
    "allFeatures": false,
    "fileUploads": {
        "search_type": "Maxquant",
        "raw_type": "thermo",
        "fasta": false,
        "peptides.csv": true
    },
    "fastaDigestOptions": {
        "collisionEnergy": false,
        "protease": false,
        "missedCleavages": false,
        "oxidizedMethionine": false,
        "charges": false
    },
    "models": {
        "intensity": "Prosit_2020_intensity_HCD",
        "irt": "Prosit_2019_irt"
    },
    "spectralLibraryOutputFormat": "msp",
<<<<<<< HEAD
    "prediction_server": "10.152.135.57:8500",
    "numThreads": 1
=======
    "prosit_server": "koina.proteomicsdb.org:443",
    "numThreads": 1,
    "jobId": "1B2C984C43488B2FC3A2BACC0438260D"
>>>>>>> b9e1b9a2
}<|MERGE_RESOLUTION|>--- conflicted
+++ resolved
@@ -20,12 +20,6 @@
         "irt": "Prosit_2019_irt"
     },
     "spectralLibraryOutputFormat": "msp",
-<<<<<<< HEAD
-    "prediction_server": "10.152.135.57:8500",
+    "prediction_server": "koina.proteomicsdb.org:443",
     "numThreads": 1
-=======
-    "prosit_server": "koina.proteomicsdb.org:443",
-    "numThreads": 1,
-    "jobId": "1B2C984C43488B2FC3A2BACC0438260D"
->>>>>>> b9e1b9a2
 }