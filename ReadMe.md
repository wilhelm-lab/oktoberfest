# Oktoberfest

## Installation

### Prerequisites
If you are on linux or MacOS, make sure mono (https://www.mono-project.com/) is installed.
If you want to use percolator, make sure you install version 3.05 (https://github.com/percolator/percolator/releases/tag/rel-3-05)

### Using pip (recommended)
```bash
pip install oktoberfest
```
### Docker image

Prerequisites:

-   `make` (https://www.gnu.org/software/make/)
-   `docker` (https://www.docker.com/)

After cloning the repository of oktoberfest, checkout the branch you want to build the container from.
The latest stable version is always on the main branch.

```bash
make build
```

## Getting started

What you can do with oktoberfest:

-   CE Calibration (CollisionEnergyCalibration)

This task estimates the optimal collision energy (CE) based on a given search result.
Prosit will:

1. Select a random subset of high-scoring PSMs
2. Predict those in for each CE from 18 to 49.
3. Calculate which CE achieves highest correlations with the experimental spectra
   Please note: Sequences with amino acid U or O are not supported. Modifications except "M(ox)" are not supported. Each C is treated as Cysteine with carbamidomethylation (fixed modification in MaxQuant).

-   Spectral Library (SpectralLibraryGeneration)

This task generates a spectral library either by digesting a given FASTA file, or by predicting a list of peptides given in a CSV file. You need to provide a collision energy (CE) for prediction. To estimate an optimal CE for prediction, please use "CE Calibration".
When a FASTA file is provided, Oktoberfest will:

1. Digest the FASTA, for the given parameters (i.e. protease).
2. Predict all spectra at the given collision energy.
   When a CSV with peptides is provided, Prosit will directly predict all spectra.

-   Rescoring (Rescoring)

This task rescores an existing search result using features generated from peptide property prediction.
Oktoberfest will:

1. Calibrate CE against the provided RAW files.
2. Predict all sequences in the search results file, e.g. msms.txt from MaxQuant
3. Use predicted spectra to generate features for percolator.
4. Run percolator to rescore the search.
   Please note: You need to provide search results that were not filtered for a given FDR (i.e. 100% FDR), otherwise valid targets may be filtered out prior to rescoring. Sequences with amino acid U or O are not supported. Modifications except "M(ox)" are not supported. Each C is treated as Cysteine with carbamidomethylation (fixed modification in MaxQuant).

## Run oktoberfest

### Configuration

Create a `config.json` file which should contain the following flags:

-   `jobType` = "CollisionEnergyAlignment", "SpectralLibraryGeneration" or "Rescoring"

-   `tag` = "tmt", "tmtpro", "itraq4" or "itraq8"; default is ""

<<<<<<< HEAD
-   `fdr_estimation_method` = peptide detection method: percolator or mokapot; default = mokapot
=======
-   `fdr_estimation_method` = method used for FDR estimation on PSM and peptide level: percolator or mokapot; default = percolator
>>>>>>> 2845d71b

-   `allFeatures` = true if all features should be used for FDR estimation; default = false

-   `regressionMethod` = regression method for curve fitting (mapping from predicted iRT values to experimental retention times): lowess, spline or logistic; default = lowess

-   `fileUploads`

    -   `search_type` = Maxquant, Msfragger, Mascot or Internal; default = Maxquant

    -   `raw_type` = thermo or mzml; default = thermo

-   `models`

    -   `intensity` = intensity model

    -   `irt` = irt model

-   `prediction_server` = server for obtaining peptide property predictions

-   `numThreads` = number of raw files processed in parallel processes; default = 1

-   `searchPath` = path to the search file (if the search type is msfragger, then the path to the xlsx file should be provided); default = ""


The following flags are relevant only for SpectralLibraryGeneration:

-   `outputFormat` = "spectronaut" or "msp"
    
-   `fasta` = path to the FASTA file, if FASTA file is provided

-   `peptides.csv` = true if you like to provide the list of peptides


The following flags are relevant only if a FASTA file is provided:

-   `fastaDigestOptions`

    -   `fragmentation` = fragmentation method: HCD or CID

    -   `digestion` = digestion mode: full, semi or none; default = full

    -   `cleavages` = number of allowed missed cleavages used in the search engine; default = 2

    -   `minLength` = minimum peptide length allowed used in the search engine; default = 7

    -   `maxLength` = maximum peptide length allowed used in the search engine; default = 60

    -   `enzyme` = type of enzyme used in the search engine; default = trypsin

    -   `specialAas` = special amino acids used by MaxQuant for decoy generation; default = KR

    -   `db` = Target, decoy or concat; default = concat


For `prediction_server`, you should use the koina (https://koina.proteomicsdb.org/) instance we provide at koina.proteomicsdb.org:443.
For models, you should choose the models that fit your use case. You can see available models for the prediction server we offer at https://koina.proteomicsdb.org/docs.
For a list of currently tested models, check the "Supported Models" section below.

An example of the config file can be found in `/oktoberfest/example_config.json`.

### Run Oktoberfest
We provide a jupyter notebook file in the tutorials subfolder, that guides you through the three different use cases using a public dataset.
The general command for executing any job is:
```bash
python oktoberfest/run_oktoberfest.py —-search_dir path_to_search_dir —-config_path path_to_config_file
```
Note: The `search_dir` should contain both the raw files and the search results that fit the specified `search_type` in the config, e.g. `msms.txt` for MaxQuant.

If you instead want to run oktoberfest using the docker image, run:

```bash
DATA=path_to_data_dir make run_oktoberfest
```
Note: `DATA` must be the absolute path to your data folder. It should contain the raw files, the search results that fit the specified `search_type` in the config, e.g. `msms.txt` for MaxQuant and the `config.json`. The results will be written to `DATA/results/percolator`.

## Supported Models
This is the list of currently supported and tested models for peptide property prediction provided by koina.proteomicsdb.org:

-   `intensity models`

    -   `Prosit_2019_intensity`
    -   `Prosit_2020_intensity_HCD`
    -   `Prosit_2020_intensity_CID`
    -   `Prosit_2020_intensity_TMT`

-   `irt models`

    -   `Prosit_2019_irt`
    -   `Prosit_2020_irt_TMT`
 
Once support for additional models is added, they will be added here.

## License

The project is licensed under the [MIT license](https://github.com/wilhelm-lab/PROSPECT/blob/main/LICENSE).

## References

[1] Gessulat S, Schmidt T, Zolg DP, Samaras P, Schnatbaum K, Zerweck J, Knaute T, Rechenberger J, Delanghe B, Huhmer A, Reimer U, Ehrlich HC, Aiche S, Kuster B, Wilhelm M: “PROSIT: Proteome-wide prediction of peptide tandem mass spectra by deep learning”. Nature Methods. 2019; 16(6):509-518. doi: 10.1038/s41592-019-0426-7.

[2] Gabriel W, The M, Zolg D, Bayer FP, Shouman O, Lautenbacher L, Schnatbaum K, Zerweck J, Knaute T, Delanghe B, Huhmer A, Wenschuh H, Reimer U, Médard G, Kuster B, Wilhelm M: “Prosit-TMT: Deep Learning Boosts Identification of TMT-Labeled Peptides”. Analytical Chemistry. 2022; 94(20):7181-7190. doi: 10.1021/acs.analchem.1c05435.<|MERGE_RESOLUTION|>--- conflicted
+++ resolved
@@ -68,11 +68,7 @@
 
 -   `tag` = "tmt", "tmtpro", "itraq4" or "itraq8"; default is ""
 
-<<<<<<< HEAD
--   `fdr_estimation_method` = peptide detection method: percolator or mokapot; default = mokapot
-=======
 -   `fdr_estimation_method` = method used for FDR estimation on PSM and peptide level: percolator or mokapot; default = percolator
->>>>>>> 2845d71b
 
 -   `allFeatures` = true if all features should be used for FDR estimation; default = false
 
