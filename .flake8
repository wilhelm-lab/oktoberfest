--- conflicted
+++ resolved
@@ -7,11 +7,6 @@
 per-file-ignores =
 	tests/*:S101
 	**/__init__.py:F401,F403
-<<<<<<< HEAD
     	docs/conf.py:S404,S607,S603
-=======
-    docs/conf.py:S404,S607,S603
-	oktoberfest/preprocessing/preprocessing.py:S301
 	oktoberfest/runner.py:S301,S403
->>>>>>> c4ace6fb
 docstring_style = sphinx