import logging
<<<<<<< HEAD
import os
from typing import Optional
=======
from pathlib import Path
from typing import Optional, Union
>>>>>>> db219511

import numpy as np
import pandas as pd
import tritonclient.grpc as grpcclient
from spectrum_io.file import csv
from spectrum_io.spectral_library import digest

from .constants_dir import CONFIG_PATH
from .data.spectra import FragmentType, Spectra
from .utils.config import Config

logger = logging.getLogger(__name__)


class SpectralLibrary:
    """
    Main to init a SpectralLibrary obj and go through the steps.

    1- gen_lib
    2- grpc_predict
    3- write output
    """

    library: Spectra
    config: Config
    num_threads: int
    grpc_output: dict

    def __init__(
        self, search_path: Union[str, Path], out_path: Union[str, Path], config_path: Optional[Union[str, Path]] = None
    ):
        """
        Initialize a SpectralLibrary object.

        :param search_path: path to directory containing the msms.txt and raw files
        :param out_path: path to output folder
        :param config_path: path to configuration file
        """
        if isinstance(search_path, str):
            search_path = Path(search_path)
        self.search_path = search_path

        if isinstance(out_path, str):
            out_path = Path(out_path)
        self.out_path = out_path

        self.library = Spectra()

        if config_path is None:
            config_path = CONFIG_PATH
        if isinstance(config_path, str):
            config_path = Path(config_path)
        self.config_path = config_path
        self.config = Config()
        self.config.read(config_path)

        self.results_path = out_path / "results"
        if out_path.exists():
            try:
                self.results_path.mkdir(exist_ok=True)
            except Exception:
                logger.info("In Feature Calculation")
        else:
            logger.info("In Feature Calculation")

    def gen_lib(self):
        """Read input csv file and add it to library."""
        if self.config.fasta:
            self.read_fasta()
            library_file = self.search_path / "prosit_input.csv"
        else:
            library_file = list(self.search_path.glob("*.csv"))[0]
        library_df = csv.read_file(library_file)
        library_df.columns = library_df.columns.str.upper()
        self.library.add_columns(library_df)

    def grpc_predict(self, library: Spectra, alignment: bool = False):
        """
        Use grpc to predict library and add predictions to library.

        :param library: Spectra object with the library
        :param alignment: True if alignment present
        :return: grpc predictions if we are trying to generate spectral library
        """
<<<<<<< HEAD
        triton_client = grpcclient.InferenceServerClient(url=self.config.prosit_server)

        result = []
        batch_size = 1000
        num_spec = len(library.spectra_data["MODIFIED_SEQUENCE"])

        # TODO set inputs dynamically based on model
        # CID has no collision energy
        # TMT needs fragmentation
        # ms2pip no ce
        # AlphaPept needs instrument type
        # if tmt_model:
        #     library.spectra_data["FRAGMENTATION_GRPC"] = library.spectra_data["FRAGMENTATION"].apply(
        #         lambda x: 2 if x == "HCD" else 1
        #     )

        for i in range(0, num_spec, batch_size):
            if num_spec < i + batch_size:
                current_batchsize = num_spec - i
            else:
                current_batchsize = batch_size

            inputs = []
            inputs.append(grpcclient.InferInput("peptide_sequences", [current_batchsize, 1], "BYTES"))
            inputs.append(grpcclient.InferInput("collision_energies", [current_batchsize, 1], "FP32"))
            inputs.append(grpcclient.InferInput("precursor_charges", [current_batchsize, 1], "INT32"))
            outputs = [grpcclient.InferRequestedOutput("intensities")]

            inputs[0].set_data_from_numpy(
                library.spectra_data["MODIFIED_SEQUENCE"]
                .values[i : i + current_batchsize]
                .reshape(-1, 1)
                .astype(np.object_)
            )
            inputs[1].set_data_from_numpy(
                library.spectra_data["COLLISION_ENERGY"]
                .values[i : i + current_batchsize]
                .reshape(-1, 1)
                .astype(np.float32)
            )
            inputs[2].set_data_from_numpy(
                library.spectra_data["PRECURSOR_CHARGE"]
                .values[i : i + current_batchsize]
                .reshape(-1, 1)
                .astype(np.int32)
            )

            result.append(
                triton_client.infer(self.config.models["intensity"], inputs=inputs, outputs=outputs).as_numpy(
                    "intensities"
                )
            )

        predictions = np.vstack(result)
        predictions[np.isnan(predictions)] = -1

        intensities_pred = pd.DataFrame()
        intensities_pred["intensity"] = predictions.tolist()
        library.add_matrix(intensities_pred["intensity"], FragmentType.PRED)

        # TODO for spectral library format prediction in dictionary
        # parse new annotation string into three seperate arrays like it was done in prosit_grpc
        # Return only in spectral library generation otherwise add to library
        # if self.config.job_type == "SpectralLibraryGeneration":
        #     return predictions

        if alignment:
            return

        # iRT prediction for Rescoring
        result = []

        for i in range(0, num_spec, batch_size):
            if num_spec < i + batch_size:
                current_batchsize = num_spec - i
            else:
                current_batchsize = batch_size

            inputs = []
            inputs.append(grpcclient.InferInput("peptide_sequences", [current_batchsize, 1], "BYTES"))
            inputs[0].set_data_from_numpy(
                library.spectra_data["MODIFIED_SEQUENCE"]
                .values[i : i + current_batchsize]
                .reshape(-1, 1)
                .astype(np.object_)
            )
            outputs = [grpcclient.InferRequestedOutput("irt")]
            result.append(
                triton_client.infer(self.config.models["irt"], inputs=inputs, outputs=outputs).as_numpy("irt")
=======
        cert_path = Path(__file__).parent / "certificates"
        logger.info(cert_path)

        predictor = PROSITpredictor(
            server=self.config.prosit_server,
            path_to_ca_certificate=str(cert_path / "Proteomicsdb-Prosit-v2.crt"),
            path_to_certificate=str(cert_path / "oktoberfest-production.crt"),
            path_to_key_certificate=str(cert_path / "oktoberfest-production.key"),
        )

        models_dict = self.config.models
        models = []
        tmt_model = False
        for _, value in models_dict.items():
            if not value:
                continue
            tmt_model = True if "TMT" in value else tmt_model
            models.append(value)
            if alignment:
                break

        if tmt_model:
            library.spectra_data["FRAGMENTATION_GRPC"] = library.spectra_data["FRAGMENTATION"].apply(
                lambda x: 2 if x == "HCD" else 1
            )

        library.spectra_data.loc[:, "GRPC_SEQUENCE"] = library.spectra_data["MODIFIED_SEQUENCE"]
        try:
            predictions = predictor.predict(
                sequences=library.spectra_data["GRPC_SEQUENCE"].values.tolist(),
                charges=library.spectra_data["PRECURSOR_CHARGE"].values.tolist(),
                collision_energies=library.spectra_data["COLLISION_ENERGY"].values / 100.0,
                fragmentation=library.spectra_data["FRAGMENTATION_GRPC"].values if tmt_model else None,
                models=models,
                disable_progress_bar=True,
>>>>>>> db219511
            )

        irt_pred = np.vstack(result)
        library.add_column(irt_pred, "PREDICTED_IRT")

    def read_fasta(self):
        """Read fasta file."""
        cmd = [
            "--fasta",
            f"{self.config.fasta}",
            "--prosit_input",
            f"{self.search_path / 'prosit_input.csv'}",
            "--fragmentation",
            f"{self.config.fragmentation}",
            "--digestion",
            f"{self.config.digestion}",
            "--cleavages",
            f"{self.config.cleavages}",
            "--db",
            f"{self.config.db}",
            "--enzyme",
            f"{self.config.enzyme}",
            "--special-aas",
            f"{self.config.special_aas}",
            "--min-length",
            f"{self.config.min_length}",
            "--max-length",
            f"{self.config.max_length}",
        ]
        digest.main(cmd)<|MERGE_RESOLUTION|>--- conflicted
+++ resolved
@@ -1,11 +1,6 @@
 import logging
-<<<<<<< HEAD
-import os
-from typing import Optional
-=======
 from pathlib import Path
 from typing import Optional, Union
->>>>>>> db219511
 
 import numpy as np
 import pandas as pd
@@ -90,7 +85,6 @@
         :param alignment: True if alignment present
         :return: grpc predictions if we are trying to generate spectral library
         """
-<<<<<<< HEAD
         triton_client = grpcclient.InferenceServerClient(url=self.config.prosit_server)
 
         result = []
@@ -180,43 +174,6 @@
             outputs = [grpcclient.InferRequestedOutput("irt")]
             result.append(
                 triton_client.infer(self.config.models["irt"], inputs=inputs, outputs=outputs).as_numpy("irt")
-=======
-        cert_path = Path(__file__).parent / "certificates"
-        logger.info(cert_path)
-
-        predictor = PROSITpredictor(
-            server=self.config.prosit_server,
-            path_to_ca_certificate=str(cert_path / "Proteomicsdb-Prosit-v2.crt"),
-            path_to_certificate=str(cert_path / "oktoberfest-production.crt"),
-            path_to_key_certificate=str(cert_path / "oktoberfest-production.key"),
-        )
-
-        models_dict = self.config.models
-        models = []
-        tmt_model = False
-        for _, value in models_dict.items():
-            if not value:
-                continue
-            tmt_model = True if "TMT" in value else tmt_model
-            models.append(value)
-            if alignment:
-                break
-
-        if tmt_model:
-            library.spectra_data["FRAGMENTATION_GRPC"] = library.spectra_data["FRAGMENTATION"].apply(
-                lambda x: 2 if x == "HCD" else 1
-            )
-
-        library.spectra_data.loc[:, "GRPC_SEQUENCE"] = library.spectra_data["MODIFIED_SEQUENCE"]
-        try:
-            predictions = predictor.predict(
-                sequences=library.spectra_data["GRPC_SEQUENCE"].values.tolist(),
-                charges=library.spectra_data["PRECURSOR_CHARGE"].values.tolist(),
-                collision_energies=library.spectra_data["COLLISION_ENERGY"].values / 100.0,
-                fragmentation=library.spectra_data["FRAGMENTATION_GRPC"].values if tmt_model else None,
-                models=models,
-                disable_progress_bar=True,
->>>>>>> db219511
             )
 
         irt_pred = np.vstack(result)
