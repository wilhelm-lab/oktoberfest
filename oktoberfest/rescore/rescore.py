from __future__ import annotations

import logging
import subprocess
from pathlib import Path
from typing import TYPE_CHECKING, List

import mokapot
import numpy as np
import pandas as pd
import scipy.sparse as sp
from spectrum_fundamentals.metrics.percolator import Percolator

from ..data import FragmentType

if TYPE_CHECKING:
    from ..data import Spectra

logger = logging.getLogger(__name__)


def generate_features(
    library: Spectra,
    search_type: str,
    output_file: str | Path,
    additional_columns: str | list | None = None,
    all_features: bool = False,
    xl: bool = False,
    cms2: bool = False,
    regression_method: str = "spline",
    add_neutral_loss_features: bool = False,
    remove_miss_cleavage_features: bool = False,
    custom_ion_dict: bool = False,
    featured_ions: List[str] = None,
):
    """
    Generate features to be used for percolator or mokapot target decoy separation.

    The function calculates a range of metrics and features on the provided library for the chosen
    fdr estimation method, then writes the input tab file to the chosen output file.

    :param library: the library to perform feature generation on
    :param search_type: One of "original" and "rescore", which determines the generated features
    :param output_file: the location to the generated tab file to be used for percolator / mokapot
    :param additional_columns: additional columns supplied in the search results to be used as features (either a list or "all")
    :param all_features: whether to use all features or only the standard set TODO
    :param xl: crosslinked or linear peptide
    :param cms2: cleavable or non-cleavable crosslinker
    :param regression_method: The regression method to use for iRT alignment
    :param add_neutral_loss_features: Flag to indicate whether to add neutral loss features to percolator or not
    :param remove_miss_cleavage_features: Flag to indicate whether to remove miss cleavage features from percolator or not

    :Example:

    .. code-block:: python

        >>> from oktoberfest import rescore as re
        >>> from oktoberfest import predict as pr
        >>> from oktoberfest.data import Spectra, FragmentType
        >>> import pandas as pd
        >>> import numpy as np
        >>> # Required columns: RAW_FILE, MODIFIED_SEQUENCE, SEQUENCE, CALCULATED_MASS, SCAN_NUMBER,
        >>> # COLLISION_ENERGY, PRECURSOR_CHARGE, REVERSE and SCORE
        >>> meta_df = pd.DataFrame({"RAW_FILE": ["File1","File1"],
        >>>                         "MODIFIED_SEQUENCE": ["AAAC[UNIMOD:4]RFVQ","RM[UNIMOD:35]PC[UNIMOD:4]HKPYL"],
        >>>                         "SEQUENCE": ["AAACRFVQ","RMPCHKPYL"],
        >>>                         "CALCULATED_MASS": [1000,4000],
        >>>                         "SCAN_NUMBER": [1,2],
        >>>                         "COLLISION_ENERGY": [30,35],
        >>>                         "PRECURSOR_CHARGE": [1,2],
        >>>                         "FRAGMENTATION": ["HCD","HCD"],
        >>>                         "REVERSE": [False,False],
        >>>                         "SCORE": [0,0]})
        >>> var = Spectra._gen_vars_df()
        >>> library = Spectra(obs=meta_df, var=var)
        >>> raw_intensities = np.random.rand(2,174)
        >>> mzs = np.random.rand(2,174)*1000
        >>> annotation = np.array([var.index,var.index])
        >>> library.add_intensities(raw_intensities, annotation, FragmentType.RAW)
        >>> library.add_mzs(mzs, FragmentType.MZ)
        >>> library.strings_to_categoricals()
        >>> intensity_predictor = pr.Predictor.from_koina(
        >>>                         model_name="Prosit_2020_intensity_HCD",
        >>>                         server_url="koina.wilhelmlab.org:443",
        >>>                         ssl=True,
        >>> intensity_predictor.predict_intensities(data=library)
        >>> re.generate_features(library=library,
        >>>                         search_type="original",
        >>>                         regression_method="spline",
        >>>                         output_file="./tests/doctests/output/original.tab")
    """
<<<<<<< HEAD
    perc_features = Percolator(
        metadata=library.get_meta_data().reset_index(drop=True),
        pred_intensities=library.get_matrix(FragmentType.PRED),
        true_intensities=library.get_matrix(FragmentType.RAW),
        mz=library.get_matrix(FragmentType.MZ),
        input_type=search_type,
        additional_columns=additional_columns,
        all_features_flag=all_features,
        regression_method=regression_method,
        neutral_loss_flag=add_neutral_loss_features,
        drop_miss_cleavage_flag=remove_miss_cleavage_features,
    )
    ion_dict = library.var if custom_ion_dict  else None
    perc_features.calc(ion_dict=ion_dict, featured_ions=featured_ions)
=======
    if xl:
        pred_a = library.get_matrix(FragmentType.PRED_A)
        pred_b = library.get_matrix(FragmentType.PRED_B)
        raw_a = library.get_matrix(FragmentType.RAW_A)
        raw_b = library.get_matrix(FragmentType.RAW_B)
        mz_a = library.get_matrix(FragmentType.MZ_A)
        mz_b = library.get_matrix(FragmentType.MZ_B)
        perc_features = Percolator(
            metadata=library.get_meta_data().reset_index(drop=True),
            pred_intensities=sp.hstack([pred_a, pred_b]),
            true_intensities=sp.hstack([raw_a, raw_b]),
            mz=sp.hstack([mz_a, mz_b]),
            input_type=search_type,
            all_features_flag=all_features,
            regression_method=regression_method,
            neutral_loss_flag=add_neutral_loss_features,
            drop_miss_cleavage_flag=remove_miss_cleavage_features,
            cms2=cms2,
        )
    else:
        perc_features = Percolator(
            metadata=library.get_meta_data().reset_index(drop=True),
            pred_intensities=library.get_matrix(FragmentType.PRED),
            true_intensities=library.get_matrix(FragmentType.RAW),
            mz=library.get_matrix(FragmentType.MZ),
            input_type=search_type,
            additional_columns=additional_columns,
            all_features_flag=all_features,
            regression_method=regression_method,
            neutral_loss_flag=add_neutral_loss_features,
            drop_miss_cleavage_flag=remove_miss_cleavage_features,
            cms2=cms2,
        )
    perc_features.calc()
>>>>>>> ce8d909e
    perc_features.write_to_file(str(output_file))


def merge_input(
    tab_files: list[Path],
    output_file: str | Path,
):
    r"""
    Merge spectra file identifier specific tab files into one large file for combined percolation.

    The function takes a list of tab files and concatenates them before writing a combined tab file back to
    the chosen output file location.

    Fastest solution according to:
    https://stackoverflow.com/questions/44211461/what-is-the-fastest-way-to-combine-100-csv-files-with-headers-into-one

    :param tab_files: list of paths pointing to the individual tab files to be concatenated
    :param output_file: path to the generated output tab file

    :Example:

    .. code-block:: python

        >>> from oktoberfest import rescore as re
        >>> from pathlib import Path
        >>> import pandas as pd
        >>> rescore_df1 = pd.DataFrame({'SpecId': ["F1-81-AAAAAAALQAK-2-5","F1-15-VGVFQHGK-3-2"],
        >>>                           'Label': [1,0],
        >>>                           'ScanNr': [81,15],
        >>>                           'filename': ["F1","F1"],
        >>>                           'CID': [0,0],
        >>>                           'Charge1': [0,0],
        >>>                           'Charge2': [1,0],
        >>>                           'Charge3': [0,1],
        >>>                           'Charge4': [0,0],
        >>>                           'Charge5': [0,0],
        >>>                           'Charge6': [0,0],
        >>>                           'HCD': [1,1],
        >>>                           'KR': [1,1],
        >>>                           'Mass': [1402.18,1103.54],
        >>>                           'spectral_angle': [0.71,0.23],
        >>>                           'sequence_length': [11,8],
        >>>                           'Peptide': ["_.AAAAAAALQAK._","_.VGVFQHGK._"],
        >>>                           'Proteins': ["AAAAAAALQAK","VGVFQHGK"],
        >>>                           'RT': [64.79,57.84],
        >>>                           'iRT': [65.99,56.22],
        >>>                           'pred_RT': [58.86,55.34]})
        >>> rescore_df2 = pd.DataFrame({'SpecId': ["F2-13-AEAEQEKDQLR-1-11","F2-27-TGFLEQLK-2-7"],
        >>>                           'Label': [1,0],
        >>>                           'ScanNr': [13,27],
        >>>                           'filename': ["F2","F2"],
        >>>                           'CID': [0,0],
        >>>                           'Charge1': [1,0],
        >>>                           'Charge2': [0,1],
        >>>                           'Charge3': [0,0],
        >>>                           'Charge4': [0,0],
        >>>                           'Charge5': [0,0],
        >>>                           'Charge6': [0,0],
        >>>                           'HCD': [1,1],
        >>>                           'KR': [2,1],
        >>>                           'Mass': [1202.43,1009.14],
        >>>                           'spectral_angle': [0.55,0.12],
        >>>                           'sequence_length': [11,8],
        >>>                           'Peptide': ["_.AEAEQEKDQLR._","_.TGFLEQLK._"],
        >>>                           'Proteins': ["AEAEQEKDQLR","TGFLEQLK"],
        >>>                           'RT': [62.33,51.23],
        >>>                           'iRT': [63.98,53.24],
        >>>                           'pred_RT': [59.16,50.76]})
        >>> rescore_df1.to_csv("./tests/doctests/input/rescore1.tab",sep='\t',index=False)
        >>> rescore_df2.to_csv("./tests/doctests/input/rescore2.tab",sep='\t',index=False)
        >>> tabfile1 = Path("./tests/doctests/input/rescore1.tab")
        >>> tabfile2 = Path("./tests/doctests/input/rescore2.tab")
        >>> filelist = [tabfile1,tabfile2]
        >>> re.merge_input(tab_files=filelist, output_file="./tests/doctests/output/merged_rescore.tab")
    """
    with open(output_file, "wb") as fout:
        first = True
        for tab_file in tab_files:
            with open(tab_file, "rb") as f:
                if not first:
                    next(f)  # skip the header
                else:
                    first = False
                fout.write(f.read())
            tab_file.unlink()

    # TODO make this more efficient
    df_prosit = pd.read_csv(output_file, sep="\t")
    df_prosit = df_prosit.fillna(0)

    # We exploit the expmass column here by assigning a unique id per filename+scannr group.
    # This ensures percolator will not deduplicate scannrs between filenames, as it uses only
    # filename+ExpMass for TDC.
    df_prosit.insert(loc=4, column="ExpMass", value=df_prosit.groupby(["filename", "ScanNr"]).ngroup())

    df_prosit.to_csv(output_file, sep="\t", index=False)


def rescore_with_percolator(
    input_file: str | Path,
    output_folder: str | Path | None = None,
    num_threads: int = 3,
    test_fdr: float = 0.01,
    train_fdr: float = 0.01,
    xl: bool = False,
):
    """
    Rescore using percolator.

    The function takes an input file location, as well as an output folder location for percolator outputs and
    executes percolator with additional optional parameters.

    :param input_file: Path to percolator tab file
    :param output_folder: An optional output folder for all percolator files, default is the parent directory of the input_file
    :param num_threads: The number of threads used in parallel for percolator
    :param test_fdr: the fdr cutoff for the test set
    :param train_fdr: the fdr cutoff for the train set
    :param xl: crosslinked or linear peptide
    :raises FileNotFoundError: if the input file does not exist
    """
    if isinstance(input_file, str):
        input_file = Path(input_file)

    if not input_file.is_file():
        raise FileNotFoundError(f"{input_file} does not exist.")

    if output_folder is None:
        output_folder = input_file.parent
    if isinstance(output_folder, str):
        output_folder = Path(output_folder)

    file_prefix = input_file.stem
    weights_file = output_folder / f"{file_prefix}.percolator.weights.csv"
    target_psms = output_folder / f"{file_prefix}.percolator.psms.txt"
    decoy_psms = output_folder / f"{file_prefix}.percolator.decoy.psms.txt"
    target_peptides = output_folder / f"{file_prefix}.percolator.peptides.txt"
    decoy_peptides = output_folder / f"{file_prefix}.percolator.decoy.peptides.txt"
    log_file = output_folder / f"{file_prefix}.log"
    if xl:
        cmd = f"percolator --weights {weights_file} \
                    --results-psms {target_psms} \
                    --decoy-results-psms {decoy_psms} \
                    --only-psms \
                    {input_file} 2> {log_file}"

    else:
        cmd = f"percolator --weights {weights_file} \
                        --num-threads {num_threads} \
                        --subset-max-train 500000 \
                        --post-processing-tdc \
                        --testFDR {test_fdr} \
                        --trainFDR {train_fdr} \
                        --results-psms {target_psms} \
                        --decoy-results-psms {decoy_psms} \
                        --results-peptides {target_peptides} \
                        --decoy-results-peptides {decoy_peptides} \
                        {input_file} 2> {log_file}"

    logger.info(f"Starting percolator with command {cmd}")
    subprocess.run(cmd, shell=True, check=True)
    logger.info("Finished rescoring using percolator.")


def rescore_with_mokapot(
    input_file: str | Path,
    output_folder: str | Path | None = None,
    test_fdr: float = 0.01,
    xl: bool = False,
):
    """
    Rescore using mokapot.

    The function takes an input file location, as well as an output folder location for mokapot outputs and
    executes mokapot with additional optional parameters.

    :param input_file: Path to percolator tab file
    :param output_folder: An optional output folder for all percolator files, default is the parent directory of the input_file
    :param test_fdr: the fdr cutoff for the test set
    :param xl: crosslinked or linear peptide (currently unused)
    :raises FileNotFoundError: if the input file does not exist
    """
    if isinstance(input_file, str):
        input_file = Path(input_file)

    if not input_file.is_file():
        raise FileNotFoundError(f"{input_file} does not exist.")

    if output_folder is None:
        output_folder = input_file.parent
    if isinstance(output_folder, str):
        output_folder = Path(output_folder)

    mokapot_logger = logging.getLogger("mokapot")
    mokapot_logger.setLevel(logging.INFO)
    log_file = output_folder / f"{input_file.stem}.log"

    file_handler = logging.FileHandler(log_file)
    file_handler.setLevel(logging.INFO)
    log_formatter = logging.Formatter("%(levelname)s: %(message)s")
    file_handler.setFormatter(log_formatter)
    mokapot_logger.addHandler(file_handler)

    np.random.seed(123)

    psms = mokapot.read_pin(input_file)
    logger.info(f"Number of PSMs used for training: {len(psms)}")

    logger.info("Running mokapot...")
    results, models = mokapot.brew(psms, test_fdr=test_fdr)
    results.to_txt(dest_dir=output_folder, file_root=f"{input_file.stem}", decoys=True)
    logger.info("Finished rescoring using mokapot.")<|MERGE_RESOLUTION|>--- conflicted
+++ resolved
@@ -89,22 +89,6 @@
         >>>                         regression_method="spline",
         >>>                         output_file="./tests/doctests/output/original.tab")
     """
-<<<<<<< HEAD
-    perc_features = Percolator(
-        metadata=library.get_meta_data().reset_index(drop=True),
-        pred_intensities=library.get_matrix(FragmentType.PRED),
-        true_intensities=library.get_matrix(FragmentType.RAW),
-        mz=library.get_matrix(FragmentType.MZ),
-        input_type=search_type,
-        additional_columns=additional_columns,
-        all_features_flag=all_features,
-        regression_method=regression_method,
-        neutral_loss_flag=add_neutral_loss_features,
-        drop_miss_cleavage_flag=remove_miss_cleavage_features,
-    )
-    ion_dict = library.var if custom_ion_dict  else None
-    perc_features.calc(ion_dict=ion_dict, featured_ions=featured_ions)
-=======
     if xl:
         pred_a = library.get_matrix(FragmentType.PRED_A)
         pred_b = library.get_matrix(FragmentType.PRED_B)
@@ -138,8 +122,9 @@
             drop_miss_cleavage_flag=remove_miss_cleavage_features,
             cms2=cms2,
         )
-    perc_features.calc()
->>>>>>> ce8d909e
+        ion_dict = library.var if custom_ion_dict  else None    
+        
+    perc_features.calc(ion_dict=ion_dict, featured_ions=featured_ions)
     perc_features.write_to_file(str(output_file))
 
 
