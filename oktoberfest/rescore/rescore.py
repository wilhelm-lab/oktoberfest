--- conflicted
+++ resolved
@@ -3,11 +3,7 @@
 import logging
 import subprocess
 from pathlib import Path
-<<<<<<< HEAD
-from typing import Optional, Union
-=======
 from typing import TYPE_CHECKING
->>>>>>> 1a64798c
 
 import mokapot
 import numpy as np
@@ -98,11 +94,7 @@
 
 def merge_input(
     tab_files: list[Path],
-<<<<<<< HEAD
-    output_file=Union[str, Path],
-=======
     output_file: str | Path,
->>>>>>> 1a64798c
 ):
     r"""
     Merge spectra file identifier specific tab files into one large file for combined percolation.
