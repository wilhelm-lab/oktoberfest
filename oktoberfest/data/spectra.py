from __future__ import annotations

import logging
from enum import Enum
from pathlib import Path
<<<<<<< HEAD
from typing import Optional, TypeVar, Union
=======
from typing import TYPE_CHECKING, TypeVar
>>>>>>> 1a64798c

import anndata
import numpy as np
import pandas as pd
import scipy
import spectrum_fundamentals.constants as c
from scipy.sparse import csr_matrix, dok_matrix
from spectrum_fundamentals.fragments import format_fragment_ion_annotation, generate_fragment_ion_annotations

if TYPE_CHECKING:
    from anndata.compat import Index

logger = logging.getLogger(__name__)


SpectraT = TypeVar("SpectraT", bound="Spectra")


class FragmentType(Enum):
    """FragmentType class to enumerate pred, raw, and mz."""

    PRED = 1
    RAW = 2
    MZ = 3


class Spectra(anndata.AnnData):
    """Main to init spectra data."""

    INTENSITY_COLUMN_PREFIX = "INTENSITY_RAW"
    INTENSITY_PRED_PREFIX = "INTENSITY_PRED"
    MZ_COLUMN_PREFIX = "MZ_RAW"
    INTENSITY_PRED_LAYER_NAME = "pred_int"
    INTENSITY_LAYER_NAME = "raw_int"
    MZ_LAYER_NAME = "mz"
    COLUMNS_FRAGMENT_ION = ["Y1+", "Y1++", "Y1+++", "B1+", "B1++", "B1+++"]
    MAX_CHARGE = 3

    @staticmethod
<<<<<<< HEAD
    def _gen_vars_df(ion_types: list[str] = c.FRAGMENTATION_TO_IONS_BY_PAIRS["HCD"]) -> pd.DataFrame:
=======
    def _gen_vars_df(specified_ion_types: list[str] | None = None) -> pd.DataFrame:
>>>>>>> 1a64798c
        """
        Create annotation dataframe for vars in AnnData object.

        :param ion_types: ion types that are expected to be in the spectra
        :return: pd.Dataframe of fragment annotations
        """
        df = pd.DataFrame(
            [
                {"ion": f"{ion_type}{pos}+{charge}", "num": pos, "type": ion_type, "charge": charge}
                for pos in c.POSITIONS
                for ion_type in ion_types
                for charge in c.CHARGES
            ]
        )
        df.set_index("ion", inplace=True)
        return df

    @staticmethod
    def _gen_column_names(fragment_type: FragmentType) -> list[str]:
        """
        Get column names of the spectra data.

        :param fragment_type: choose predicted, raw, or mz
        :return: A list of column names
        """
        prefix = Spectra._resolve_prefix(fragment_type)
        columns = []
        for i in range(1, 30):
            for column in Spectra.COLUMNS_FRAGMENT_ION:
                columns.append(prefix + "_" + column.replace("1", str(i)))
        return columns

    @staticmethod
    def _resolve_prefix(fragment_type: FragmentType) -> str:
        """
        Resolve prefix given fragment type (1 for pred, 2 for raw, 3 for mz).

        :param fragment_type: choose predicted, raw, or mz
        :return: prefix as string
        """
        logger.debug(fragment_type)
        if fragment_type.value == 1:
            prefix = Spectra.INTENSITY_PRED_PREFIX
        elif fragment_type.value == 2:
            prefix = Spectra.INTENSITY_COLUMN_PREFIX
        elif fragment_type.value == 3:
            prefix = Spectra.MZ_COLUMN_PREFIX
        return prefix

    @staticmethod
    def _resolve_layer_name(fragment_type: FragmentType) -> str:
        """
        Resolve layer name given fragment type (1 for pred, 2 for raw, 3 for mz).

        :param fragment_type: choose predicted, raw, or mz
        :return: layer name as string
        """
        if fragment_type.value == 1:
            layer = Spectra.INTENSITY_PRED_LAYER_NAME
        elif fragment_type.value == 2:
            layer = Spectra.INTENSITY_LAYER_NAME
        elif fragment_type.value == 3:
            layer = Spectra.MZ_LAYER_NAME
        return layer

    def __getitem__(self, index: Index):
        """Returns a sliced view of the object with this type to avoid returning AnnData instances when slicing."""
        oidx, vidx = self._normalize_indices(index)
        return Spectra(self, oidx=oidx, vidx=vidx, asview=True)

    def add_column(self, data: np.ndarray | pd.Series, name: str | None = None) -> None:
        """
        Add column to spectra data.

        :param data: data for a column as np
        :param name: Optional name of the column, required if providing data as a numpy array.
            In case of a pd.Series, providing a name replaces the series' name.

        :raises AssertionError: if data is not 1-dimensional or a column name is missing when
            providing a numpy array.
        :raises TypeError: if the data type is not understood
        """
        if isinstance(data, np.ndarray):
            if name is None:
                raise AssertionError("Missing column name.")
            if data.ndim != 1:
                raise AssertionError("Column data must be supplied as a 1D numpy array.")
            self.obs[name] = data
        elif isinstance(data, pd.Series):
            self.obs[name or data.name] = data
        else:
            raise TypeError(f"Unsupported data type provided: {type(data)}")

    def get_meta_data(self) -> pd.DataFrame:
        """Get meta data with intensity, mz and intensity predictions as pd.DataFrame."""
        return self.obs

    def add_matrix_from_hdf5(self, intensity_data: pd.DataFrame, fragment_type: FragmentType) -> None:
        """
        Concatenate intensity df as a sparse matrix to our data.

        :param intensity_data: intensity sparse matrix
        :param fragment_type: choose predicted, raw, or mz
        """
        # add sparse matrix of intensities to corresponding layer
        layer = self._resolve_layer_name(fragment_type)
        self.layers[layer] = scipy.sparse.csr_matrix(intensity_data)

    def add_mzs(self, mzs: np.ndarray, fragment_type: FragmentType):
        """
        Add mass to charge ratios.

        This function adds a matrix of mass to charge ratios of shape (PSMs x fragment ions)
        to this data object.

        :param mzs: the mass to charge ratio array
        :param fragment_type: the type of mzs to add. Currently, only FragmentType.MZ is supported.
        """
        layer = self._resolve_layer_name(fragment_type)
        self.layers[layer] = csr_matrix(mzs)

    def add_intensities(self, intensities: np.ndarray, annotation: np.ndarray, fragment_type: FragmentType):
        """
        Add predicted intensities and convert to sparse matrix.

        This function takes two numpy arrays, containing intensities and the fragment ion annotations
        in ProForma notation representing the column index.
        Each intensity array is reordered using the annotation to match the order of the
        fragment ion annotations in self.var_names and stored as a csr_matrix.

        :param intensities: intensity numpy array to add with shapes (n x m)
        :param annotation: fragment ion annotation numpy array in ProForma notation with shape (... x m). Only
            the first row of the annotation array is used, i.e. intensities for all PSMs must be provided in
            the same order.
        :param fragment_type: the type of intensities to add. Can be FragmentType.RAW or FragmentType.PRED.
        """
        intensities[intensities == 0] = c.EPSILON
        intensities[intensities == -1] = 0.0

        annotation_to_index = {annot: index for index, annot in enumerate(self.var_names)}
        col_index = np.vectorize(annotation_to_index.get)(annotation[0].astype(str))
        sparse_intensity_matrix = dok_matrix(self.shape)
        sparse_intensity_matrix[:, col_index] = intensities

        layer = self._resolve_layer_name(fragment_type)
        self.layers[layer] = csr_matrix(sparse_intensity_matrix)

    def add_list_of_predicted_intensities(
        self,
        intensities: list[np.ndarray],
        annotations: list[np.ndarray],
        chunk_indices: list[np.ndarray],
    ):
        """
        Add chunks of predicted intensities and convert to sparse matrix.

        This function takes three lists of numpy arrays, containing intensities, the fragment ion annotations
        in ProForma notation representing the column index, and a numeric index representing the row index.
        Each intensity array is reordered using the corresponding annotation element to match the order of the
        fragment ion annotations in self.var_names and stored to the appropriate rows of a dok_matrix,
        incrementally creating the full, sparse intensity matrix ordered by fragment types. The function then
        converts the matrix to csr format.

        :param intensities: List of intensity numpy arrays to add with shapes (n_1 x m_1), ..., (n_N x m_N)
        :param annotations: List of fragment ion annotations in ProForma notation with shapes (m_1), ..., (m_N)
        :param chunk_indices: List of row numbers with shapes (n_1), ..., (n_N)
        """
        sparse_intensity_matrix = dok_matrix(self.shape)

        for ints, annots, chunk in zip(intensities, annotations, chunk_indices):
            self._add_predicted_intensites(
                mat=sparse_intensity_matrix,
                intensity_data=ints,
                annotation=annots.astype(str),
                index=chunk,
            )

        layer = self._resolve_layer_name(FragmentType.PRED)
        self.layers[layer] = csr_matrix(sparse_intensity_matrix)

    def _add_predicted_intensites(
        self,
        mat: dok_matrix,
        intensity_data: np.ndarray,
        annotation: np.ndarray,
        index: np.ndarray,
    ) -> None:
        """
        Concatenate intensity df as a sparse matrix to our data.

        :param mat: The dok_matrix into which to store the data
        :param intensity_data: Intensity numpy array to add with shape (n x m)
        :param annotation: Fragment ion annotations in ProForma notation with shape (m)
        :param index: Row numbers with shape (n)
        """
        # ensure intensities are properly masked where required (alphapept does not do that)
        annotation_to_index = {annotation: index for index, annotation in enumerate(self.var_names)}
        col_index = np.vectorize(annotation_to_index.get)(annotation[0])
        fragment_charges = self.var.loc[annotation[0], "charge"].values
        precursor_charges = self.obs.iloc[index][["PRECURSOR_CHARGE"]].values
        intensity_data = np.where(fragment_charges <= precursor_charges, intensity_data, -1)
        row_index = self.obs.index.get_indexer(index)[..., None]
        # Change zeros to epsilon to keep the info of invalid values
        # change the -1 values to 0 (for better performance when converted to sparse representation)
        intensity_data[intensity_data == 0] = c.EPSILON
        intensity_data[intensity_data == -1] = 0.0
        mat[row_index, col_index] = intensity_data

        # self.obs.iloc[index]["done"] = True

<<<<<<< HEAD
    def get_matrix(self, fragment_type: FragmentType) -> csr_matrix:
=======
    def get_matrix(self, fragment_type: FragmentType) -> tuple[csr_matrix, list[str]]:
>>>>>>> 1a64798c
        """
        Get intensities sparse matrix from AnnData object.

        :param fragment_type: choose predicted, raw, or mz
        :return: sparse matrix with the required data
        """
        prefix = self._resolve_prefix(fragment_type)
        logger.debug(prefix)

        layer = self._resolve_layer_name(fragment_type)
        matrix = self.layers[layer]

        return matrix

    def write_as_hdf5(self, output_file: str | Path):
        """
        Write spectra_data to hdf5 file.

        :param output_file: path to output file
        """
        self.write(output_file, compression="gzip")

    @classmethod
<<<<<<< HEAD
    def from_hdf5(cls: type[SpectraT], input_file: Union[str, Path]) -> SpectraT:
=======
    def from_hdf5(cls: type[SpectraT], input_file: str | Path) -> SpectraT:
>>>>>>> 1a64798c
        """
        Read from hdf5 file.

        :param input_file: path to input file
        :return: a spectra instance
        """
        return cls(anndata.read_h5ad(str(input_file)))

    def remove_decoys(self) -> None:
        """Remove decoys in-place."""
        self.__dict__ = Spectra(self[~self.obs.REVERSE].copy()).__dict__

    def filter_by_score(self, threshold: float) -> None:
        """Filter out peptides with search engine score below threshold in-place."""
        self.__dict__ = Spectra(self[self.obs.SCORE >= threshold].copy()).__dict__

    def remove_duplicates(self, num_duplicates: int) -> None:
        """Filter out (peptide, charge, collision energy) duplicates if there's more than n_duplicates."""
        self.obs["duplicate_count"] = self.obs.groupby(["SEQUENCE", "PRECURSOR_CHARGE", "COLLISION_ENERGY"]).cumcount()
        self.__dict__ = Spectra(self[self.obs["duplicate_count"] < num_duplicates].copy()).__dict__
        self.obs.drop(columns="duplicate_count", inplace=True)

    def convert_to_df(self) -> pd.DataFrame:
        """
        Gives back spectra_data instance as a pandas Dataframe.

        :return: a pandas DataFrame
        """
        df_merged = self.obs
        logger.debug(self.obs.columns)

        if "mz" in list(self.layers):
            mz_cols = pd.DataFrame(self.get_matrix(FragmentType.MZ).toarray())
            mz_cols.columns = self._gen_column_names(FragmentType.MZ)
            df_merged = pd.concat([df_merged, mz_cols], axis=1)
        if "raw_int" in list(self.layers):
            raw_cols = pd.DataFrame(self.get_matrix(FragmentType.RAW).toarray())
            raw_cols.columns = self._gen_column_names(FragmentType.RAW)
            df_merged = pd.concat([df_merged, raw_cols], axis=1)
        if "pred_int" in list(self.layers):
            pred_cols = pd.DataFrame(self.get_matrix(FragmentType.PRED).toarray())
            pred_cols.columns = self._gen_column_names(FragmentType.PRED)
            df_merged = pd.concat([df_merged, pred_cols], axis=1)
        return df_merged

    def preprocess_for_machine_learning(
        self,
        include_intensities: bool = True,
        include_additional_columns: Optional[list[str]] = None,
        ion_type_order: Optional[list[str]] = None,
        remove_decoys: bool = False,
        search_engine_score_threshold: Optional[float] = None,
        num_duplicates: Optional[int] = None,
    ) -> pd.DataFrame:
        """Filter and preprocess for machine learning applications and transform into a Parquet-serializable dataframe.

        :param include_intensities: Whether to include intensity (label) column
        :param include_additional_columns: Additional column names that are not required by DLomix to include in output.
            Capitalization does not matter - internal column names are all uppercase, whereas returned column names are
            all lowercase.
        :param ion_type_order: Ion type order in which to save output intensity values.
        :param remove_decoys: Whether to remove decoys
        :param search_engine_score_threshold: Search engine score cutoff for peptides included in output
        :param num_duplicates: Number of (sequence, charge, collision energy) duplicates to keep in output

        :return: Pandas DataFrame with column names and dtypes corresponding to those required by DLomix
            - modified_sequence (str)
            - precursor_charge_onehot (list[int])
            - collision_energy_aligned_normal (int)
            - method_nbr (int)
            [- intensities_raw (list[float]) (if `include_intensities == True`)]
            [additional columns (if specified via `include_additional_columns`)]
        """
        if remove_decoys:
            self.remove_decoys()

        if search_engine_score_threshold:
            self.filter_by_score(search_engine_score_threshold)

        if num_duplicates:
            self.remove_duplicates(num_duplicates)

        df = pd.DataFrame()
        df["modified_sequence"] = self.obs["MODIFIED_SEQUENCE"]
        df["precursor_charge_onehot"] = list(
            np.eye(c.NUM_CHARGES_ONEHOT, dtype=int)[self.obs["PRECURSOR_CHARGE"].to_numpy() - 1]
        )
        df["collision_energy_aligned_normed"] = self.obs["COLLISION_ENERGY"]
        df["method_nbr"] = self.obs["FRAGMENTATION"].apply(lambda x: c.FRAGMENTATION_ENCODING[x])

        if include_intensities:
            intensities = self.to_df(layer=self._resolve_layer_name(FragmentType.RAW))
            intensities[intensities == 0] = -1
            intensities[intensities == c.EPSILON] = 0

            if ion_type_order:
                fragment_ion_order = [
                    format_fragment_ion_annotation(ann)
                    for ann in generate_fragment_ion_annotations(
                        ion_type_order, order=("position", "ion_type", "charge")
                    )
                ]
                intensities = intensities[fragment_ion_order]

            df["intensities_raw"] = list(intensities.to_numpy())

        if include_additional_columns:
            for column_name in include_additional_columns:
                if column_name.upper() in self.obs:
                    df[column_name.lower()] = self.obs[column_name.upper()]
                else:
                    logger.warning(f"Column {column_name.upper()!r} not present in spectrum, excluded from output")

        return df<|MERGE_RESOLUTION|>--- conflicted
+++ resolved
@@ -3,11 +3,7 @@
 import logging
 from enum import Enum
 from pathlib import Path
-<<<<<<< HEAD
-from typing import Optional, TypeVar, Union
-=======
-from typing import TYPE_CHECKING, TypeVar
->>>>>>> 1a64798c
+from typing import TYPE_CHECKING, Optional, TypeVar
 
 import anndata
 import numpy as np
@@ -47,11 +43,7 @@
     MAX_CHARGE = 3
 
     @staticmethod
-<<<<<<< HEAD
     def _gen_vars_df(ion_types: list[str] = c.FRAGMENTATION_TO_IONS_BY_PAIRS["HCD"]) -> pd.DataFrame:
-=======
-    def _gen_vars_df(specified_ion_types: list[str] | None = None) -> pd.DataFrame:
->>>>>>> 1a64798c
         """
         Create annotation dataframe for vars in AnnData object.
 
@@ -262,11 +254,7 @@
 
         # self.obs.iloc[index]["done"] = True
 
-<<<<<<< HEAD
     def get_matrix(self, fragment_type: FragmentType) -> csr_matrix:
-=======
-    def get_matrix(self, fragment_type: FragmentType) -> tuple[csr_matrix, list[str]]:
->>>>>>> 1a64798c
         """
         Get intensities sparse matrix from AnnData object.
 
@@ -290,11 +278,7 @@
         self.write(output_file, compression="gzip")
 
     @classmethod
-<<<<<<< HEAD
-    def from_hdf5(cls: type[SpectraT], input_file: Union[str, Path]) -> SpectraT:
-=======
     def from_hdf5(cls: type[SpectraT], input_file: str | Path) -> SpectraT:
->>>>>>> 1a64798c
         """
         Read from hdf5 file.
 
