--- conflicted
+++ resolved
@@ -1,7 +1,7 @@
 import logging
 from enum import Enum
 from pathlib import Path
-from typing import List, Tuple, Type, TypeVar, Union
+from typing import List, Optional, Tuple, Type, TypeVar, Union
 
 import anndata
 import numpy as np
@@ -157,12 +157,15 @@
         layer = self._resolve_layer_name(fragment_type)
         self.spectra_data.layers[layer] = scipy.sparse.csr_matrix(intensity_data)
 
-    def add_matrix(self, intensity_data, fragment_type: FragmentType, annotation=None) -> None:
+    def add_matrix(
+        self, intensity_data: np.ndarray, fragment_type: FragmentType, annotation: Optional[np.ndarray] = None
+    ) -> None:
         """
         Concatenate intensity df as a sparse matrix to our data.
 
-        :param intensity_data: intensity numpy array to add
-        :param fragment_type: choose predicted, raw, or mz
+        :param intensity_data: intensity numpy array to add with shape (n x m)
+        :param fragment_type: choose predicted, raw, or mz
+        :param annotation: Optional fragment ion annotations in ProForma notation with shape (n x m)
         """
         # Change zeros to epislon to keep the info of invalid values
         # change the -1 values to 0 (for better performance when converted to sparse representation)
@@ -213,27 +216,10 @@
         :return: a spectra instance
         """
         input_file = str(input_file)
-<<<<<<< HEAD
         ann = anndata.read_h5ad(input_file)
 
         spectra = cls(ann.shape)
         spectra.spectra_data = ann
-=======
-        spectra = cls()
-        spectra.add_columns(hdf5.read_file(input_file, hdf5.META_DATA_KEY))
-        sparse_raw_intensities = hdf5.read_file(input_file, f"sparse_{hdf5.INTENSITY_RAW_KEY}")
-        if not sparse_raw_intensities.empty:
-            spectra.add_matrix_from_hdf5(sparse_raw_intensities, FragmentType.RAW)
-        try:
-            sparse_pred_intensities = hdf5.read_file(input_file, f"sparse_{hdf5.INTENSITY_PRED_KEY}")
-            if not sparse_pred_intensities.empty:
-                spectra.add_matrix_from_hdf5(sparse_pred_intensities, FragmentType.PRED)
-        except Exception as e:
-            logger.warning(e)
-        sparse_raw_mzs = hdf5.read_file(input_file, f"sparse_{hdf5.MZ_RAW_KEY}")
-        if not sparse_raw_mzs.empty:
-            spectra.add_matrix_from_hdf5(sparse_raw_mzs, FragmentType.MZ)
->>>>>>> 155a8f56
 
         return spectra
 
