from pathlib import Path
from typing import Union

import matplotlib.pyplot as plt
import numpy as np
import pandas as pd
import seaborn as sns

# Set the default fontsize and linewidth
plt.rcParams.update({"font.size": 14, "axes.linewidth": 1.5, "xtick.major.width": 1.5, "ytick.major.width": 1.5})


def plot_target_decoy(target: pd.DataFrame, decoy: pd.DataFrame, type: str, search_type: str, directory: Path):
    """Generate target-decoy distribution of the score."""
    plt.figure(figsize=(8, 6))
    bins = np.linspace(-3, 2, 15)
    plt.hist(target.score, bins, label="Targets", rwidth=0.5, color="#48AF00")
    plt.hist(decoy.score, bins, label="Decoys", rwidth=0.5, color="#FE7312")
    plt.xlabel("Score", size=14)
    plt.title(f"{search_type} Target vs Decoys ({type})")
    plt.legend(loc="upper right")
    plt.savefig(directory / f"{search_type}_Target_vs_Decoys_{type}_bins.png", dpi=300)
    plt.plot()
    plt.close()


def joint_plot(
    prosit_target: pd.DataFrame,
    prosit_decoy: pd.DataFrame,
    andromeda_target: pd.DataFrame,
    andromeda_decoy: pd.DataFrame,
    type: str,
    directory: Path,
):
    """Generate joint plot (correlation between Prosit and Andromeda score)."""
    if type == "Peptides":
        join_col = "proteinIds"
    else:
        join_col = "PSMId"

    targets = prosit_target.merge(andromeda_target, on=join_col, how="outer", suffixes=["", "_"], indicator=True)
    decoys = prosit_decoy.merge(andromeda_decoy, on=join_col, how="outer", suffixes=["", "_"], indicator=True)
    df_targets = pd.DataFrame()
    df_targets["prosit_score"] = targets.score
    df_targets["and_score"] = targets.score_
    df_targets["type"] = "targets"
    df_targets["color"] = "#48AF00"

    df_decoys = pd.DataFrame()
    df_decoys["prosit_score"] = decoys.score
    df_decoys["and_score"] = decoys.score_
    df_decoys["type"] = "decoys"
    df_decoys["color"] = "#FE7312"

    df_all = pd.concat([df_targets, df_decoys], axis=0)
<<<<<<< HEAD
    df_all = df_all[~df_all.index.duplicated()]
=======
    df_all.dropna(inplace=True)
>>>>>>> f1a850db
    jplot = sns.jointplot(
        data=df_all,
        x="and_score",
        y="prosit_score",
        marginal_ticks=True,
        hue=df_all.type,
        palette=["#15853B", "#E2700E"],
        ratio=2,
        height=10,
        joint_kws={"rasterized": True, "edgecolor": "none", "s": 10},
    )
    jplot.ax_joint.set_ylabel("rescored_score")
    jplot.ax_joint.set_xlabel("original_score")
    plt.savefig(directory / f"Rescored_Original_joint_plot_{type}.svg", dpi=300)
    plt.plot()
    plt.close()


def plot_gain_loss(prosit_target: pd.DataFrame, andromeda_target: pd.DataFrame, type: str, directory: Path):
    """Generate gain-loss plot (peptides/PSMs 1% FDR)."""
    if type == "Peptides":
        join_col = "proteinIds"
    else:
        join_col = "PSMId"

    andromeda_target = andromeda_target[andromeda_target["q-value"] < 0.01]
    prosit_target = prosit_target[prosit_target["q-value"] < 0.01]
    merged_df = prosit_target.merge(andromeda_target, how="inner", on=join_col)

    shared = len(merged_df.index)
    gained = len(prosit_target.index) - shared
    lost = len(andromeda_target.index) - shared

    fig, ax = plt.subplots(1, figsize=(1.5, 10))
    labels = [""]
    ax1 = ax.bar(labels, shared, width=0.5, color="#115795")
    ax2 = ax.bar(labels, gained, width=0.5, bottom=shared, color="#007D3E")
    ax3 = ax.bar(labels, -lost, color="#E17224", width=0.5)

    for r1, r2, r3, v1, v2, v3 in zip(ax1, ax2, ax3, [shared], [gained], [lost]):
        h1 = r1.get_height()
        h2 = r2.get_height()
        plt.text(
            r1.get_x() + r1.get_width() / 2.0,
            h1 / 2.0,
            "%d" % v1,
            ha="center",
            va="bottom",
            color="white",
            fontweight="bold",
        )
        plt.text(
            r2.get_x() + r2.get_width() / 2.0,
            h1 + h2 / 2,
            "%d" % v2,
            ha="center",
            va="bottom",
            color="black",
        )
        plt.text(
            r3.get_x() + r3.get_width() / 2.0,
            -0.025 * gained,
            "%d" % -v3,
            ha="center",
            va="bottom",
            color="black",
        )

    plt.ylim(-lost - 100, h1 + h2 + 30)
    # remove spines
    ax.spines["right"].set_visible(False)
    ax.spines["left"].set_visible(False)
    ax.spines["top"].set_visible(False)
    ax.spines["bottom"].set_visible(False)
    # grid
    ax.set_ylabel("Percentage")
    ax.set_axisbelow(True)
    ax.yaxis.grid(color="black")
    ax.tick_params(axis="y", which="major")
    ax.set_xticks([])
    # for minor ticks
    ax.set_xticks([], minor=True)

    legend_label = ["Common", "Gained", "Lost"]
    plt.legend(legend_label, ncol=1, bbox_to_anchor=([1.2, 0.5, 0, 0]), frameon=False)
    plt.title(f"{type} 1% FDR\n")
    plt.savefig(directory / f"{type}_1%_FDR.svg", dpi=300, bbox_inches="tight")
    plt.plot()
    plt.close()


def plot_mean_sa_ce(sa_ce_df: pd.DataFrame, filename: Union[str, Path], best_ce: float):
    """Generate plot (ce vs mean sa)."""
    df = sa_ce_df.to_frame()
    df = df.reset_index()
    df = df[["COLLISION_ENERGY", "SPECTRAL_ANGLE"]]
    fig, ax = plt.subplots(figsize=(8, 8))
    sns.scatterplot(data=df, x="COLLISION_ENERGY", y="SPECTRAL_ANGLE", ax=ax)
    ax.axvline(x=best_ce, color="red")
    plt.grid()
    plt.savefig(filename, dpi=300)
    plt.plot()
    plt.close()


def plot_violin_sa_ce(df: pd.DataFrame, filename: Union[str, Path], best_ce: float):
    """Generate plot (ce vs mean sa)."""
    fig, ax = plt.subplots(figsize=(8, 8))
    sns.violinplot(data=df, x="COLLISION_ENERGY", y="SPECTRAL_ANGLE", ax=ax, color="#1f77b4")
    ax.axvline(x=best_ce, color="red")
    plt.grid()
    plt.savefig(filename, dpi=300)
    plt.plot()
    plt.close()


def plot_pred_rt_vs_irt(prosit_df: pd.DataFrame, prosit_target: pd.DataFrame, directory: Path):
    """Generate pred rt vs irt plot."""
    targets = prosit_df.merge(prosit_target, how="inner", left_on="SpecId", right_on="PSMId")
    targets = targets.loc[targets["q-value"] < 0.01, ["SpecId", "RT", "iRT", "pred_RT"]]
    targets.columns = ["SpecId", "experimental RT", "aligned RT", "predicted iRT"]
    targets["rawfile"] = targets["SpecId"].str.split("-", n=1).str[0] + " aligned RT"
    targets.sort_values("predicted iRT")
    for rawfile in targets["rawfile"].unique():
        fig, ax = plt.subplots(figsize=(8, 8))
        sns.scatterplot(
            data=targets[targets["rawfile"] == rawfile],
            x="predicted iRT",
            y="experimental RT",
            label="predicted iRT",
            ax=ax,
        )
        sns.lineplot(
            data=targets[targets["rawfile"] == rawfile], x="predicted iRT", y="aligned RT", label="alignment", ax=ax
        )
        # plot.plot(targets["RT"], targets["pred_RT"], ".", c="b", label="original")
        # plt.plot(targets["iRT"], targets["pred_RT"], ".", c="r", label="smoothed")
        ax.set_ylabel("(aligned) experimental RT")
        ax.set_xlabel("predicted iRT")
        plt.title("RT alignment")
        plt.legend(labels=("predicted iRT", "alignment"), loc="best", fancybox=True, shadow=True)
        plt.grid()
        plt.savefig(directory / f"{rawfile}_pred_rt_vs_irt.svg", dpi=300)
        plt.plot()
        plt.close()


def plot_all(percolator_path: Path, fdr_estimation_method: str):
    """Generate all plots and save them as png in the percolator folder."""
    if fdr_estimation_method == "mokapot":
        files = [
            "rescore.mokapot.peptides.txt",
            "rescore.mokapot.decoy.peptides.txt",
            "rescore.mokapot.psms.txt",
            "rescore.mokapot.decoy.psms.txt",
            "original.mokapot.peptides.txt",
            "original.mokapot.decoy.peptides.txt",
            "original.mokapot.psms.txt",
            "original.mokapot.decoy.psms.txt",
        ]

        for f in files:
            prefix = "rescore" if f.startswith("rescore") else "original"
            target_decoy = "decoy" if "decoy" in f else "target"

            file_path = percolator_path / f
            file_renamed = percolator_path / prefix / f"_{target_decoy}.{f.split('.')[-2]}"
            df = pd.read_csv(file_path, delimiter="\t")
            df.rename(
                columns=(
                    {
                        "mokapot score": "score",
                        "mokapot q-value": "q-value",
                        "Proteins": "proteinIds",
                        "SpecId": "PSMId",
                    }
                ),
                inplace=True,
            )
            df.to_csv(file_renamed, sep="\t", index=False)
            file_path.unlink()
    prosit_pep_target = pd.read_csv(percolator_path / "rescore.target.peptides", delimiter="\t")
    prosit_pep_decoy = pd.read_csv(percolator_path / "rescore.decoy.peptides", delimiter="\t")
    prosit_psms_target = pd.read_csv(percolator_path / "rescore.target.psms", delimiter="\t")
    prosit_psms_decoy = pd.read_csv(percolator_path / "rescore.decoy.psms", delimiter="\t")

    andromeda_pep_target = pd.read_csv(percolator_path / "original.target.peptides", delimiter="\t")
    andromeda_pep_decoy = pd.read_csv(percolator_path / "original.decoy.peptides", delimiter="\t")
    andromeda_psms_target = pd.read_csv(percolator_path / "original.target.psms", delimiter="\t")
    andromeda_psms_decoy = pd.read_csv(percolator_path / "original.decoy.psms", delimiter="\t")

    plot_target_decoy(prosit_pep_target, prosit_pep_decoy, "Peptides", "Rescore", percolator_path)
    plot_target_decoy(prosit_psms_target, prosit_psms_decoy, "PSMs", "Rescore", percolator_path)
    plot_target_decoy(andromeda_pep_target, andromeda_pep_decoy, "Peptides", "Original", percolator_path)
    plot_target_decoy(andromeda_psms_target, andromeda_psms_decoy, "PSMs", "Original", percolator_path)

    joint_plot(
        prosit_pep_target, prosit_pep_decoy, andromeda_pep_target, andromeda_pep_decoy, "Peptides", percolator_path
    )
    joint_plot(
        prosit_psms_target, prosit_psms_decoy, andromeda_psms_target, andromeda_psms_decoy, "PSMs", percolator_path
    )
    plot_gain_loss(prosit_pep_target, andromeda_pep_target, "Peptides", percolator_path)
    plot_gain_loss(prosit_psms_target, andromeda_psms_target, "PSMs", percolator_path)

    prosit_df = pd.read_csv(percolator_path / "rescore.tab", delimiter="\t")
    plot_pred_rt_vs_irt(prosit_df, prosit_psms_target, percolator_path)<|MERGE_RESOLUTION|>--- conflicted
+++ resolved
@@ -53,11 +53,7 @@
     df_decoys["color"] = "#FE7312"
 
     df_all = pd.concat([df_targets, df_decoys], axis=0)
-<<<<<<< HEAD
-    df_all = df_all[~df_all.index.duplicated()]
-=======
     df_all.dropna(inplace=True)
->>>>>>> f1a850db
     jplot = sns.jointplot(
         data=df_all,
         x="and_score",
