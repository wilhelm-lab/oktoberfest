from pathlib import Path
from typing import Union

import matplotlib.pyplot as plt
import numpy as np
import pandas as pd
import seaborn as sns
from scipy import stats

# Set the default fontsize and linewidth
plt.rcParams.update({"font.size": 14, "axes.linewidth": 1.5, "xtick.major.width": 1.5, "ytick.major.width": 1.5})

# Set the default fontsize and linewidth
plt.rcParams.update({"font.size": 14, "axes.linewidth": 1.5, "xtick.major.width": 1.5, "ytick.major.width": 1.5})


def plot_target_decoy(target: pd.DataFrame, decoy: pd.DataFrame, type: str, search_type: str, directory: Path):
    """Generate target-decoy distribution of the score."""
    plt.figure(figsize=(8, 6))
    bins = np.linspace(-3, 2, 15)
    plt.hist(target.score, bins, label="Targets", rwidth=0.5, color="#48AF00")
    plt.hist(decoy.score, bins, label="Decoys", rwidth=0.5, color="#FE7312")
    plt.xlabel("Score", size=14)
    plt.title(f"{search_type} Target vs Decoys ({type})")
    plt.legend(loc="upper right")
    plt.savefig(directory / f"{search_type}_Target_vs_Decoys_{type}_bins.png", dpi=300)
    plt.plot()
    plt.close()


def joint_plot(
    prosit_target: pd.DataFrame,
    prosit_decoy: pd.DataFrame,
    andromeda_target: pd.DataFrame,
    andromeda_decoy: pd.DataFrame,
    type: str,
    directory: Path,
):
    """Generate joint plot (correlation between Prosit and Andromeda score)."""
    if type == "Peptides":
        join_col = "proteinIds"
    else:
        join_col = "PSMId"

    targets = prosit_target.merge(andromeda_target, on=join_col, how="outer", suffixes=["", "_"], indicator=True)
    decoys = prosit_decoy.merge(andromeda_decoy, on=join_col, how="outer", suffixes=["", "_"], indicator=True)
    df_targets = pd.DataFrame()
    df_targets["prosit_score"] = targets.score
    df_targets["and_score"] = targets.score_
    df_targets["type"] = "targets"
    df_targets["color"] = "#48AF00"

    df_decoys = pd.DataFrame()
    df_decoys["prosit_score"] = decoys.score
    df_decoys["and_score"] = decoys.score_
    df_decoys["type"] = "decoys"
    df_decoys["color"] = "#FE7312"

    df_all = pd.concat([df_targets, df_decoys], axis=0)
    df_all.dropna(inplace=True)
    jplot = sns.jointplot(
        data=df_all,
        x="and_score",
        y="prosit_score",
        marginal_ticks=True,
        hue=df_all.type,
        palette=["#15853B", "#E2700E"],
        ratio=2,
        height=10,
        joint_kws={"rasterized": True, "edgecolor": "none", "s": 10},
    )
    jplot.ax_joint.set_ylabel("rescored_score")
    jplot.ax_joint.set_xlabel("original_score")
    plt.savefig(directory / f"Rescored_Original_joint_plot_{type}.svg", dpi=300)
    plt.plot()
    plt.close()


def plot_gain_loss(prosit_target: pd.DataFrame, andromeda_target: pd.DataFrame, type: str, directory: Path):
    """Generate gain-loss plot (peptides/PSMs 1% FDR)."""
    if type == "Peptides":
        join_col = "proteinIds"
    else:
        join_col = "PSMId"

    andromeda_target = andromeda_target[andromeda_target["q-value"] < 0.01]
    prosit_target = prosit_target[prosit_target["q-value"] < 0.01]
    merged_df = prosit_target.merge(andromeda_target, how="inner", on=join_col)

    shared = len(merged_df.index)
    gained = len(prosit_target.index) - shared
    lost = len(andromeda_target.index) - shared

    fig, ax = plt.subplots(1, figsize=(1.5, 10))
    labels = [""]
    ax1 = ax.bar(labels, shared, width=0.5, color="#115795")
    ax2 = ax.bar(labels, gained, width=0.5, bottom=shared, color="#007D3E")
    ax3 = ax.bar(labels, -lost, color="#E17224", width=0.5)

    for r1, r2, r3, v1, v2, v3 in zip(ax1, ax2, ax3, [shared], [gained], [lost]):
        h1 = r1.get_height()
        h2 = r2.get_height()
        plt.text(
            r1.get_x() + r1.get_width() / 2.0,
            h1 / 2.0,
            "%d" % v1,
            ha="center",
            va="bottom",
            color="white",
            fontweight="bold",
        )
        plt.text(
            r2.get_x() + r2.get_width() / 2.0,
            h1 + h2 / 2,
            "%d" % v2,
            ha="center",
            va="bottom",
            color="black",
        )
        plt.text(
            r3.get_x() + r3.get_width() / 2.0,
            -0.025 * gained,
            "%d" % -v3,
            ha="center",
            va="bottom",
            color="black",
        )

    plt.ylim(-lost - 100, h1 + h2 + 30)
    # remove spines
    ax.spines["right"].set_visible(False)
    ax.spines["left"].set_visible(False)
    ax.spines["top"].set_visible(False)
    ax.spines["bottom"].set_visible(False)
    # grid
    ax.set_ylabel("Percentage")
    ax.set_axisbelow(True)
    ax.yaxis.grid(color="black")
    ax.tick_params(axis="y", which="major")
    ax.set_xticks([])
    # for minor ticks
    ax.set_xticks([], minor=True)

    legend_label = ["Common", "Gained", "Lost"]
    plt.legend(legend_label, ncol=1, bbox_to_anchor=([1.2, 0.5, 0, 0]), frameon=False)
    plt.title(f"{type} 1% FDR\n")
    plt.savefig(directory / f"{type}_1%_FDR.svg", dpi=300, bbox_inches="tight")
    plt.plot()
    plt.close()


def plot_mean_sa_ce(sa_ce_df: pd.DataFrame, filename: Union[str, Path], best_ce: float):
    """Generate plot (ce vs mean sa)."""
    df = sa_ce_df.to_frame()
    df = df.reset_index()
    df = df[["COLLISION_ENERGY", "SPECTRAL_ANGLE"]]
    fig, ax = plt.subplots(figsize=(8, 8))
    sns.scatterplot(data=df, x="COLLISION_ENERGY", y="SPECTRAL_ANGLE", ax=ax)
    ax.axvline(x=best_ce, color="red")
    plt.grid()
    plt.savefig(filename, dpi=300)
    plt.plot()
    plt.close()


def plot_violin_sa_ce(df: pd.DataFrame, filename: Union[str, Path], best_ce: float):
    """Generate plot (ce vs mean sa)."""
    fig, ax = plt.subplots(figsize=(8, 8))
    sns.violinplot(data=df, x="COLLISION_ENERGY", y="SPECTRAL_ANGLE", ax=ax, color="#1f77b4")
    ax.axvline(x=best_ce, color="red")
    plt.grid()
    plt.savefig(filename, dpi=300)
    plt.plot()
    plt.close()


def plot_pred_rt_vs_irt(prosit_df: pd.DataFrame, prosit_target: pd.DataFrame, directory: Path):
    """Generate pred rt vs irt plot."""
    targets = prosit_df.merge(prosit_target, how="inner", left_on="SpecId", right_on="PSMId")
    targets = targets.loc[targets["q-value"] < 0.01, ["SpecId", "RT", "iRT", "pred_RT"]]
    targets.columns = ["SpecId", "experimental RT", "aligned RT", "predicted iRT"]
    targets["rawfile"] = targets["SpecId"].str.split("-", n=1).str[0] + " aligned RT"
    targets.sort_values("predicted iRT")
    for rawfile in targets["rawfile"].unique():
        fig, ax = plt.subplots(figsize=(8, 8))
<<<<<<< HEAD
        data = targets[targets["rawfile"] == rawfile]
        both = np.vstack([data["predicted iRT"], data["experimental RT"]])
        kernel = stats.gaussian_kde(both)(both)
        sns.scatterplot(
            data=data, x="predicted iRT", y="experimental RT", label="predicted iRT", c=kernel, ax=ax, linewidth=0
        )
        sns.lineplot(data=data, x="predicted iRT", y="aligned RT", label="alignment", ax=ax, c="k")
=======
        sns.scatterplot(
            data=targets[targets["rawfile"] == rawfile],
            x="predicted iRT",
            y="experimental RT",
            label="predicted iRT",
            ax=ax,
        )
        sns.lineplot(
            data=targets[targets["rawfile"] == rawfile], x="predicted iRT", y="aligned RT", label="alignment", ax=ax
        )
        # plot.plot(targets["RT"], targets["pred_RT"], ".", c="b", label="original")
        # plt.plot(targets["iRT"], targets["pred_RT"], ".", c="r", label="smoothed")
>>>>>>> 0384f496
        ax.set_ylabel("(aligned) experimental RT")
        ax.set_xlabel("predicted iRT")
        plt.title("RT alignment")
        plt.legend(labels=("predicted iRT", "alignment"), loc="best", fancybox=True, shadow=True)
        plt.grid()
        plt.savefig(directory / f"{rawfile}_pred_rt_vs_irt.svg", dpi=300)
        plt.plot()
        plt.close()
<<<<<<< HEAD


def plot_sa_distribution(prosit_df: pd.DataFrame, target_df: pd.DataFrame, decoy_df: pd.DataFrame, directory: Path):
    """Generate spectral angle distribution for targets and decoys."""
    target = prosit_df.merge(target_df, how="inner", left_on="SpecId", right_on="PSMId")
    decoy = prosit_df.merge(decoy_df, how="inner", left_on="SpecId", right_on="PSMId")
    plt.figure(figsize=(8, 6))
    bins = np.linspace(0, 1, 15)
    plt.hist(target.spectral_angle, bins, label="Targets", rwidth=0.5, color="#48AF00")
    plt.hist(decoy.spectral_angle, bins, label="Decoys", rwidth=0.5, color="#FE7312")
    plt.xlabel("Spectral angle", size=14)
    plt.title("Target vs Decoys Spectral Angle Distribution")
    plt.legend(loc="upper right")
    plt.savefig(directory / "Target_vs_Decoys_sa_distribution.svg", dpi=300)
    plt.plot()
    plt.close()
=======
>>>>>>> 0384f496


def plot_all(percolator_path: Path, fdr_estimation_method: str):
    """Generate all plots and save them as png in the percolator folder."""
<<<<<<< HEAD
    prosit_df = pd.read_csv(percolator_path / "rescore.tab", delimiter="\t")
=======
>>>>>>> 0384f496
    if fdr_estimation_method == "mokapot":
        files = [
            "rescore.mokapot.peptides.txt",
            "rescore.mokapot.decoy.peptides.txt",
            "rescore.mokapot.psms.txt",
            "rescore.mokapot.decoy.psms.txt",
            "original.mokapot.peptides.txt",
            "original.mokapot.decoy.peptides.txt",
            "original.mokapot.psms.txt",
            "original.mokapot.decoy.psms.txt",
        ]

        for f in files:
            prefix = "rescore" if f.startswith("rescore") else "original"
            target_decoy = "decoy" if "decoy" in f else "target"

            file_path = percolator_path / f
            file_renamed = percolator_path / f"{prefix}.{target_decoy}.{f.split('.')[-2]}"
            df = pd.read_csv(file_path, delimiter="\t")
            df.rename(
                columns=(
                    {
                        "mokapot score": "score",
                        "mokapot q-value": "q-value",
                        "Proteins": "proteinIds",
                        "SpecId": "PSMId",
                    }
                ),
                inplace=True,
            )
            df.to_csv(file_renamed, sep="\t", index=False)
            file_path.unlink()
    prosit_pep_target = pd.read_csv(percolator_path / "rescore.target.peptides", delimiter="\t")
    prosit_pep_decoy = pd.read_csv(percolator_path / "rescore.decoy.peptides", delimiter="\t")
    prosit_psms_target = pd.read_csv(percolator_path / "rescore.target.psms", delimiter="\t")
    prosit_psms_decoy = pd.read_csv(percolator_path / "rescore.decoy.psms", delimiter="\t")

    andromeda_pep_target = pd.read_csv(percolator_path / "original.target.peptides", delimiter="\t")
    andromeda_pep_decoy = pd.read_csv(percolator_path / "original.decoy.peptides", delimiter="\t")
    andromeda_psms_target = pd.read_csv(percolator_path / "original.target.psms", delimiter="\t")
    andromeda_psms_decoy = pd.read_csv(percolator_path / "original.decoy.psms", delimiter="\t")

    plot_target_decoy(prosit_pep_target, prosit_pep_decoy, "Peptides", "Rescore", percolator_path)
    plot_target_decoy(prosit_psms_target, prosit_psms_decoy, "PSMs", "Rescore", percolator_path)
    plot_target_decoy(andromeda_pep_target, andromeda_pep_decoy, "Peptides", "Original", percolator_path)
    plot_target_decoy(andromeda_psms_target, andromeda_psms_decoy, "PSMs", "Original", percolator_path)
    plot_sa_distribution(prosit_df, prosit_psms_target, prosit_psms_decoy, percolator_path)

    joint_plot(
        prosit_pep_target, prosit_pep_decoy, andromeda_pep_target, andromeda_pep_decoy, "Peptides", percolator_path
    )
    joint_plot(
        prosit_psms_target, prosit_psms_decoy, andromeda_psms_target, andromeda_psms_decoy, "PSMs", percolator_path
    )
    plot_gain_loss(prosit_pep_target, andromeda_pep_target, "Peptides", percolator_path)
    plot_gain_loss(prosit_psms_target, andromeda_psms_target, "PSMs", percolator_path)

    plot_pred_rt_vs_irt(prosit_df, prosit_psms_target, percolator_path)<|MERGE_RESOLUTION|>--- conflicted
+++ resolved
@@ -183,7 +183,6 @@
     targets.sort_values("predicted iRT")
     for rawfile in targets["rawfile"].unique():
         fig, ax = plt.subplots(figsize=(8, 8))
-<<<<<<< HEAD
         data = targets[targets["rawfile"] == rawfile]
         both = np.vstack([data["predicted iRT"], data["experimental RT"]])
         kernel = stats.gaussian_kde(both)(both)
@@ -191,20 +190,6 @@
             data=data, x="predicted iRT", y="experimental RT", label="predicted iRT", c=kernel, ax=ax, linewidth=0
         )
         sns.lineplot(data=data, x="predicted iRT", y="aligned RT", label="alignment", ax=ax, c="k")
-=======
-        sns.scatterplot(
-            data=targets[targets["rawfile"] == rawfile],
-            x="predicted iRT",
-            y="experimental RT",
-            label="predicted iRT",
-            ax=ax,
-        )
-        sns.lineplot(
-            data=targets[targets["rawfile"] == rawfile], x="predicted iRT", y="aligned RT", label="alignment", ax=ax
-        )
-        # plot.plot(targets["RT"], targets["pred_RT"], ".", c="b", label="original")
-        # plt.plot(targets["iRT"], targets["pred_RT"], ".", c="r", label="smoothed")
->>>>>>> 0384f496
         ax.set_ylabel("(aligned) experimental RT")
         ax.set_xlabel("predicted iRT")
         plt.title("RT alignment")
@@ -213,7 +198,6 @@
         plt.savefig(directory / f"{rawfile}_pred_rt_vs_irt.svg", dpi=300)
         plt.plot()
         plt.close()
-<<<<<<< HEAD
 
 
 def plot_sa_distribution(prosit_df: pd.DataFrame, target_df: pd.DataFrame, decoy_df: pd.DataFrame, directory: Path):
@@ -230,16 +214,11 @@
     plt.savefig(directory / "Target_vs_Decoys_sa_distribution.svg", dpi=300)
     plt.plot()
     plt.close()
-=======
->>>>>>> 0384f496
 
 
 def plot_all(percolator_path: Path, fdr_estimation_method: str):
     """Generate all plots and save them as png in the percolator folder."""
-<<<<<<< HEAD
     prosit_df = pd.read_csv(percolator_path / "rescore.tab", delimiter="\t")
-=======
->>>>>>> 0384f496
     if fdr_estimation_method == "mokapot":
         files = [
             "rescore.mokapot.peptides.txt",
