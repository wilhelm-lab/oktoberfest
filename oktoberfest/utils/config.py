--- conflicted
+++ resolved
@@ -82,11 +82,11 @@
         return self.data.get("fragmentation_method", "HCD")
 
     @property
-<<<<<<< HEAD
     def featured_ions(self) -> List[str]:
         """Ion series to use for calculating percolator features"""
         return self.data.get("featured_ions", None)
-=======
+    
+    @property
     def ion_types(self) -> str:
         """
         Returns the fragment ion types used for fragment annotation.
@@ -96,7 +96,6 @@
         :returns: A string representing the fragment ion types.
         """
         return self.data.get("ion_types", "by")
->>>>>>> ce8d909e
 
     @property
     def unit_mass_tolerance(self) -> Optional[str]:
