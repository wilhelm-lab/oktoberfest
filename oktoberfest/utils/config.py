--- conflicted
+++ resolved
@@ -452,6 +452,10 @@
         if self.do_refinement_learning:
             self._check_for_refinement_learning()
 
+        if self.quantification:
+            self._check_quantification()
+            self._check_fasta()
+
     def _check_tmt(self):
         int_model = self.models["intensity"].lower()
         irt_model = self.models["irt"].lower()
@@ -476,7 +480,6 @@
                     " Please check and use a TMT model instead."
                 )
 
-<<<<<<< HEAD
     def _check_for_alphapept(self):
         instrument_type = self.instrument_type
         valid_alphapept_instrument_types = ["QE", "LUMOS", "TIMSTOF", "SCIEXTOF"]
@@ -486,21 +489,6 @@
                 f"{instrument_type}. Either let Oktoberfest read the instrument type from the mzML file, or provide one "
                 f"of {valid_alphapept_instrument_types}."
             )
-=======
-        if self.quantification:
-            self._check_quantification()
-            self._check_fasta()
-
-        if "alphapept" in int_model:
-            instrument_type = self.instrument_type
-            valid_alphapept_instrument_types = ["QE", "LUMOS", "TIMSTOF", "SCIEXTOF"]
-            if instrument_type is not None and instrument_type not in valid_alphapept_instrument_types:
-                raise ValueError(
-                    f"The chosen intensity model {self.models['intensity']} does not support the specified instrument type "
-                    f"{instrument_type}. Either let Oktoberfest read the instrument type from the mzML file, or provide one "
-                    f"of {valid_alphapept_instrument_types}."
-                )
->>>>>>> 1a64798c
 
     def _check_for_speclib(self):
         if self.fragmentation == "hcd" and self.models["intensity"].lower().endswith("cid"):
@@ -539,7 +527,6 @@
                         f"{instrument_type}. Provide one of {valid_alphapept_instrument_types}."
                     )
 
-<<<<<<< HEAD
     def _check_for_local_prediction(self):
         if not self.models["intensity"] in BASELINE_MODEL_KEYS:
             model_path = Path(self.models["intensity"])
@@ -567,7 +554,7 @@
                     "nor the literal 'baseline'. Please verify that it is one of the two. Koina models can not be used"
                     "for refinement learning."
                 )
-=======
+
     def _find_file_in_subd(self, directory: Path, filename: str):
         for _, _, files in os.walk(directory):
             if filename in files:
@@ -614,7 +601,6 @@
                 f"The specified library input type is set to {self.library_input_type}. "
                 "For quantification a fasta file is needed."
             )
->>>>>>> 1a64798c
 
     def __init__(self):
         """Initialize config file data."""
