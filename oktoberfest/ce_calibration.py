--- conflicted
+++ resolved
@@ -46,14 +46,7 @@
     def _gen_internal_search_result_from_msms(self):
         logger.info(f"Converting msms.txt at location {self.search_path} to internal search result.")
         mxq = MaxQuant(self.search_path)
-<<<<<<< HEAD
         tmt_labeled = self.config.get_tag()
-=======
-        if 'Prosit_2020_intensityTMT_Phospho' in self.config.get_models().values() or 'Prosit_TMT_intensity_2021' in self.config.get_models().values():
-            tmt_labeled = True
-        else:
-            tmt_labeled = False
->>>>>>> d2e1cd6d
         self.search_path = mxq.generate_internal(tmt_labeled=tmt_labeled)
 
     def _gen_mzml_from_thermo(self):
@@ -152,8 +145,6 @@
         """
         pred_intensity = self.alignment_library.get_matrix(FragmentType.PRED)
         raw_intensity = self.alignment_library.get_matrix(FragmentType.RAW)
-        print(len(pred_intensity.toarray()))
-        print(len(raw_intensity.toarray()))
         #return pred_intensity.toarray(), raw_intensity.toarray()
         sm = SimilarityMetrics(pred_intensity,raw_intensity)
         self.alignment_library.spectra_data["SPECTRAL_ANGLE"] = sm.spectral_angle(raw_intensity,pred_intensity, 0)
