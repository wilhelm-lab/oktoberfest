import logging
import re
from typing import Dict, Tuple

import anndata
import numpy as np
import pandas as pd
from spectrum_fundamentals.metrics.similarity import SimilarityMetrics

from ..data.spectra import FragmentType, Spectra
from .koina import Koina

logger = logging.getLogger(__name__)


def predict(data: pd.DataFrame, **kwargs) -> Dict[str, np.ndarray]:
    """
    Retrieve predictions from koina.

    This function takes a dataframe containing information about PSMS and predicts peptide
    properties using a koina server. The configuration of koina is set using the kwargs.
    See the koina predict function for details. TODO, link this properly.

    :param data: Dataframe containing the data for the prediction.
    :param kwargs: Additional keyword arguments forwarded to Koina::predict

    :return: a dictionary with targets (keys) and predictions (values)
    """
    predictor = Koina(**kwargs)
    results = predictor.predict(data)
    return results


def parse_fragment_labels(
    spectra_labels: np.ndarray, precursor_charges: np.ndarray, seq_lengths: np.ndarray
) -> Dict[str, np.ndarray]:
    """Uses regex to parse labels."""
    pattern = rb"([y|b])([0-9]{1,2})\+([1-3])"
    fragment_types = []
    fragment_numbers = []
    fragment_charges = []
    for spectrum_labels in spectra_labels:
        types = []
        numbers = []
        charges = []
        for label in spectrum_labels:
            match = re.match(pattern, label)
            if match:
                groups = match.groups()
                types.append(groups[0].decode())
                numbers.append(int(groups[1]))
                charges.append(int(groups[2]))
            else:
                raise ValueError(f"String {label} does not match the expected fragment label pattern")
        fragment_types.append(types)
        fragment_numbers.append(numbers)
        fragment_charges.append(charges)

    fragment_type_array = np.array(fragment_types)
    fragment_number_array = np.array(fragment_numbers)
    fragment_charge_array = np.array(fragment_charges)
    mask = np.where((fragment_charge_array > precursor_charges) | (fragment_number_array >= seq_lengths))
    fragment_type_array[mask] = "N"
    fragment_number_array[mask] = 0
    fragment_charge_array[mask] = 0

    return {"type": fragment_type_array, "number": fragment_number_array, "charge": fragment_charge_array}


def _prepare_alignment_df(library: Spectra, ce_range: Tuple[int, int], group_by_charge: bool = False) -> Spectra:
    """
    Prepare an alignment DataFrame from the given Spectra library.

    This function creates an alignment DataFrame by removing decoy and HCD fragmented spectra
    from the input library, selecting the top 1000 highest-scoring spectra, and repeating the
    DataFrame for each collision energy (CE) in the given range.

    :param library: the library to be propagated
    :param ce_range: the min and max CE to be propagated for alignment in the dataframe
    :param group_by_charge: if true, select the top 1000 spectra independently for each precursor charge
    :return: a library that is modified according to the description above
    """
<<<<<<< HEAD
    top_n = 1000
    hcd_targets = library.obs.query("(FRAGMENTATION == 'HCD') & ~REVERSE")
    hcd_targets = hcd_targets.sort_values(by="SCORE", ascending=False)
=======
    alignment_library = Spectra()
    alignment_library.spectra_data = library.spectra_data.copy()

    # Remove decoy and HCD fragmented spectra
    alignment_library.spectra_data = alignment_library.spectra_data[
        (alignment_library.spectra_data["FRAGMENTATION"] == "HCD") & (~alignment_library.spectra_data["REVERSE"])
    ]
    # Select the 1000 highest scoring or all if there are less than 1000
    temp_df = alignment_library.spectra_data.sort_values(by="SCORE", ascending=False).groupby("RAW_FILE")
>>>>>>> d6e6461a
    if group_by_charge:
        hcd_targets = hcd_targets.groupby("PRECURSOR_CHARGE")
    top_hcd_targets = hcd_targets.head(top_n)

    alignment_library = library[top_hcd_targets.index]
    alignment_library = Spectra(anndata.concat([alignment_library for _ in range(*ce_range)]))
    alignment_library.obs.reset_index(inplace=True)

    alignment_library.obs["ORIG_COLLISION_ENERGY"] = alignment_library.obs["COLLISION_ENERGY"]
    alignment_library.obs["COLLISION_ENERGY"] = np.repeat(range(*ce_range), top_n)

    return alignment_library


def ce_calibration(library: Spectra, ce_range: Tuple[int, int], group_by_charge: bool, **server_kwargs) -> Spectra:
    """
    Calculate best collision energy for peptide property predictions.

    The function propagates the provided library object to test NCEs in the given ce range, performs
    intensity prediction for the 1000 highest scoring target PSMs at each NCE and computes the spectral angle
    between predicted and observed intensities before returning the alignment library.

    :param library: spectral library to perform CE calibration on
    :param ce_range: the min and max CE to be tested during calibration
    :param group_by_charge: if true, select the top 1000 spectra independently for each precursor charge
    :param server_kwargs: Additional parameters that are forwarded to the prediction method
    :return: a spectra object containing the spectral angle for each tested CE
    """
    alignment_library = _prepare_alignment_df(library, ce_range=ce_range, group_by_charge=group_by_charge)
    intensities = predict(alignment_library.obs, **server_kwargs)
    alignment_library.add_matrix(intensities["intensities"], FragmentType.PRED)
    _alignment(alignment_library)
    return alignment_library


def _alignment(alignment_library: Spectra):
    """
    Perform the alignment of predicted versus raw intensities.

    The function calculates the spectral angle between predicted and observed fragment intensities and
    adds it as a column to the alignment library.

    :param alignment_library: the library to perform the alignment on
    """
    pred_intensity = alignment_library.get_matrix(FragmentType.PRED)[0]
    raw_intensity = alignment_library.get_matrix(FragmentType.RAW)[0]
    sm = SimilarityMetrics(pred_intensity, raw_intensity)
    alignment_library.add_column(sm.spectral_angle(raw_intensity, pred_intensity, 0), "SPECTRAL_ANGLE")<|MERGE_RESOLUTION|>--- conflicted
+++ resolved
@@ -80,21 +80,10 @@
     :param group_by_charge: if true, select the top 1000 spectra independently for each precursor charge
     :return: a library that is modified according to the description above
     """
-<<<<<<< HEAD
     top_n = 1000
     hcd_targets = library.obs.query("(FRAGMENTATION == 'HCD') & ~REVERSE")
-    hcd_targets = hcd_targets.sort_values(by="SCORE", ascending=False)
-=======
-    alignment_library = Spectra()
-    alignment_library.spectra_data = library.spectra_data.copy()
+    hcd_targets = hcd_targets.sort_values(by="SCORE", ascending=False).groupby("RAW_FILE")
 
-    # Remove decoy and HCD fragmented spectra
-    alignment_library.spectra_data = alignment_library.spectra_data[
-        (alignment_library.spectra_data["FRAGMENTATION"] == "HCD") & (~alignment_library.spectra_data["REVERSE"])
-    ]
-    # Select the 1000 highest scoring or all if there are less than 1000
-    temp_df = alignment_library.spectra_data.sort_values(by="SCORE", ascending=False).groupby("RAW_FILE")
->>>>>>> d6e6461a
     if group_by_charge:
         hcd_targets = hcd_targets.groupby("PRECURSOR_CHARGE")
     top_hcd_targets = hcd_targets.head(top_n)
