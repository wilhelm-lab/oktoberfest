--- conflicted
+++ resolved
@@ -2,7 +2,6 @@
 import re
 from typing import Dict, Tuple
 
-import math
 import numpy as np
 import pandas as pd
 from spectrum_fundamentals.metrics.similarity import SimilarityMetrics
@@ -26,52 +25,10 @@
 
     :return: a dictionary with targets (keys) and predictions (values)
     """
-<<<<<<< HEAD
-    predictor = Koina(*args, **kwargs)
-
-    data.rename(
-        columns={
-            "MODIFIED_SEQUENCE": "peptide_sequences",
-            "PRECURSOR_CHARGE": "precursor_charges",
-            "COLLISION_ENERGY": "collision_energies",
-            "FRAGMENTATION": "fragmentation_types",
-            "LOG_SUM_INTENSITIES": "log_sum_intensities",
-        },
-        inplace=True,
-    )
-
-    results = predictor.predict(data)
-
-    data.rename(
-        columns={
-            "peptide_sequences": "MODIFIED_SEQUENCE",
-            "precursor_charges": "PRECURSOR_CHARGE",
-            "collision_energies": "COLLISION_ENERGY",
-            "fragmentation_types": "FRAGMENTATION",
-            "log_sum_intensities": "LOG_SUM_INTENSITIES",
-        },
-        inplace=True,
-    )
-
-    # perform square rooting of intensities here for sqrt model
-    if "model_name" in kwargs:
-        if "sqrt" in kwargs["model_name"] and "intensities" in results:
-            for i in np.nditer(results["intensities"], op_flags=['readwrite']):
-                if i != -1.0:
-                    i[...] = math.sqrt(i)
-
-=======
     predictor = Koina(**kwargs)
 
     results = predictor.predict(data)
->>>>>>> c4ace6fb
     return results
-
-def _square(x):
-    if x != -1.0:
-        return math.sqrt(x)
-    else:
-        return x
 
 
 def parse_fragment_labels(
