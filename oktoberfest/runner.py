import logging
import os
from pathlib import Path
<<<<<<< HEAD
=======
from typing import Union
>>>>>>> b4fb918d

import spectrum_fundamentals.constants as c
from spectrum_fundamentals.fragments import compute_peptide_mass
from spectrum_fundamentals.mod_string import internal_without_mods, maxquant_to_internal
from spectrum_io import Spectronaut
from spectrum_io.spectral_library import MSP

from .ce_calibration import CeCalibration, SpectralLibrary
from .data.spectra import Spectra
from .re_score import ReScore
from .utils.config import Config
from .utils.plotting import plot_all

__version__ = "0.1.0"
__copyright__ = """Copyright (c) 2020-2021 Oktoberfest dev-team. All rights reserved.
Written by
- Wassim Gabriel (wassim.gabriel@tum.de),
- Ludwig Lautenbacher (ludwig.lautenbacher@tum.de),
- Matthew The (matthew.the@tum.de),
- Mario Picciani (mario.picciani@in.tum.de),
- Firas Hamood (firas.hamood@tum.de),
- Cecilia Jensen (cecilia.jensen@tum.de)
at the Technical University of Munich."""

logger = logging.getLogger(__name__)


def generate_spectral_lib(search_dir: Union[str, Path], config_path: Union[str, Path]):
    """
    Create a SpectralLibrary object and generate the spectral library.

    :param search_dir: path to directory containing the msms.txt and raw files
    :param config_path: path to config file
    :raises ValueError: spectral library output format is not supported as spectral library type
    """
    spec_library = SpectralLibrary(search_path=search_dir, out_path=search_dir, config_path=config_path)
    spec_library.gen_lib()
    spec_library.library.spectra_data["MODIFIED_SEQUENCE"] = spec_library.library.spectra_data[
        "MODIFIED_SEQUENCE"
    ].apply(lambda x: "_" + x + "_")
    models_dict = spec_library.config.models
    spec_library.library.spectra_data["MODIFIED_SEQUENCE"] = maxquant_to_internal(
        spec_library.library.spectra_data["MODIFIED_SEQUENCE"], fixed_mods={}
    )
    spec_library.library.spectra_data["SEQUENCE"] = internal_without_mods(
        spec_library.library.spectra_data["MODIFIED_SEQUENCE"]
    )
    spec_library.library.spectra_data["PEPTIDE_LENGTH"] = spec_library.library.spectra_data["SEQUENCE"].apply(
        lambda x: len(x)
    )

    logger.info(f"No of sequences before Filtering is {len(spec_library.library.spectra_data['PEPTIDE_LENGTH'])}")
    spec_library.library.spectra_data = spec_library.library.spectra_data[
        (spec_library.library.spectra_data["PEPTIDE_LENGTH"] <= 30)
    ]
    spec_library.library.spectra_data = spec_library.library.spectra_data[
        (~spec_library.library.spectra_data["MODIFIED_SEQUENCE"].str.contains(r"\(ac\)"))
    ]
    spec_library.library.spectra_data = spec_library.library.spectra_data[
        (~spec_library.library.spectra_data["MODIFIED_SEQUENCE"].str.contains(r"\(Acetyl \(Protein N-term\)\)"))
    ]
    spec_library.library.spectra_data = spec_library.library.spectra_data[
        (~spec_library.library.spectra_data["SEQUENCE"].str.contains("U"))
    ]
    spec_library.library.spectra_data = spec_library.library.spectra_data[
        spec_library.library.spectra_data["PRECURSOR_CHARGE"] <= 6
    ]
    spec_library.library.spectra_data = spec_library.library.spectra_data[
        spec_library.library.spectra_data["PEPTIDE_LENGTH"] >= 7
    ]
    logger.info(f"No of sequences after Filtering is {len(spec_library.library.spectra_data['PEPTIDE_LENGTH'])}")

    tmt_model = False
    for _, value in models_dict.items():
        if value:
            if "TMT" in value:
                tmt_model = True
    if tmt_model and spec_library.config.tag != "":
        unimod_tag = c.TMT_MODS[spec_library.config.tag]
        spec_library.library.spectra_data["MODIFIED_SEQUENCE"] = maxquant_to_internal(
            spec_library.library.spectra_data["MODIFIED_SEQUENCE"],
            fixed_mods={"C": "C[UNIMOD:4]", "^_": f"_{unimod_tag}", "K": f"K{unimod_tag}"},
        )
    else:
        spec_library.library.spectra_data["MODIFIED_SEQUENCE"] = maxquant_to_internal(
            spec_library.library.spectra_data["MODIFIED_SEQUENCE"]
        )
    spec_library.library.spectra_data["MASS"] = spec_library.library.spectra_data["MODIFIED_SEQUENCE"].apply(
        lambda x: compute_peptide_mass(x)
    )
    no_of_spectra = len(spec_library.library.spectra_data)
    no_of_sections = no_of_spectra // 7000
    for i in range(0, no_of_sections + 1):
        spectra_div = Spectra()
        if i < no_of_sections:
            spectra_div.spectra_data = spec_library.library.spectra_data.iloc[i * 7000 : (i + 1) * 7000]
            logger.info(f"Indices {i * 7000}, {(i + 1) * 7000}")
        elif (i * 7000) < no_of_spectra:
            spectra_div.spectra_data = spec_library.library.spectra_data.iloc[i * 7000 :]
            logger.info(f"Last Batch from index {i * 7000}")
            logger.info(f"Batch of size {len(spectra_div.spectra_data.index)}")
        else:
            break

        grpc_output_sec = spec_library.grpc_predict(spectra_div)
        if spec_library.config.output_format == "msp":
            out_lib_msp = MSP(
                spectra_div.spectra_data, grpc_output_sec, os.path.join(spec_library.results_path, "myPrositLib.msp")
            )
            out_lib_msp.prepare_spectrum()
            out_lib_msp.write()
        elif spec_library.config.output_format == "spectronaut":
            out_lib_spectronaut = Spectronaut(
                spectra_div.spectra_data, grpc_output_sec, os.path.join(spec_library.results_path, "myPrositLib.csv")
            )
            out_lib_spectronaut.prepare_spectrum()
            out_lib_spectronaut.write()
        else:
            raise ValueError(f"{spec_library.config.output_format} is not supported as spectral library type")


def run_ce_calibration(
    msms_path: Union[str, Path], search_dir: Union[str, Path], config_path: Union[str, Path], glob_pattern: str
):
    """
    Create a CeCalibration object and run the CE calibration.

    :param msms_path: path to msms folder
    :param search_dir: path to directory containing the msms.txt and raw files
    :param config_path: path to config file
    :param glob_pattern: the pattern for raw file extensions to search for in search_dir
    """
    if isinstance(search_dir, str):
        search_dir = Path(search_dir)

<<<<<<< HEAD
    ce_calib.raw_path = Path(
        os.path.join(
            ce_calib.raw_path,
            [os.path.basename(f) for f in os.listdir(ce_calib.raw_path) if f.lower().endswith(extension)][0],
        )
    )
    ce_calib.perform_alignment(df_search)
    with open(os.path.join(ce_calib.results_path, "ce.txt"), "w") as f:
        f.write(str(ce_calib.best_ce))
=======
    for raw_file in search_dir.glob(glob_pattern):
        ce_calib = CeCalibration(
            search_path=msms_path, raw_path=search_dir / raw_file, out_path=search_dir, config_path=config_path
        )
        ce_calib.perform_alignment(ce_calib._load_search())
        with open(ce_calib.results_path / f"{raw_file.stem}_ce.txt", "w") as f:
            f.write(str(ce_calib.best_ce))
>>>>>>> b4fb918d


def run_rescoring(msms_path: Union[str, Path], search_dir: Union[str, Path], config_path: Union[str, Path]):
    """
    Create a ReScore object and run the rescoring.

    :param msms_path: path to msms folder
    :param search_dir: path to directory containing the msms.txt and raw files
    :param config_path: path to config file
    """
    re_score = ReScore(search_path=msms_path, raw_path=search_dir, out_path=search_dir, config_path=config_path)
    re_score.get_raw_files()
    re_score.split_msms()
    re_score.calculate_features()

    re_score.merge_input("rescore")
    re_score.merge_input("original")

    re_score.rescore_with_perc("rescore")
    re_score.rescore_with_perc("original")
    plot_all(re_score.get_percolator_folder_path())


def run_job(search_dir: Union[str, Path], config_path: Union[str, Path]):
    """
    Run oktoberfest based on job type given in the config file.

    :param search_dir: path to directory containing the msms.txt and raw files
    :param config_path: path to config file as a string
    :raises ValueError: In case the job_type in the provided config file is not known
    """
    if isinstance(search_dir, str):
        search_dir = Path(search_dir)
    if not config_path:
        config_path = search_dir / "config.json"
    if isinstance(config_path, str):
        config_path = Path(config_path)
    conf = Config()
    conf.read(config_path)
    job_type = conf.job_type
    if conf.search_path:
        msms_path = conf.search_path
    else:
        msms_path = os.path.join(search_dir, "msms.txt")

    if job_type == "SpectralLibraryGeneration":
        generate_spectral_lib(search_dir, config_path)
    elif job_type == "CollisionEnergyCalibration":
        raw_type = conf.raw_type
        if raw_type == "thermo":
            glob_pattern = "*.[rR][aA][wW]"
        elif raw_type == "mzml":
            glob_pattern = "*.[mM][zZ][mM][lL]"
        else:
            raise ValueError(f"{raw_type} is not supported as rawfile-type")
        run_ce_calibration(msms_path, search_dir, config_path, glob_pattern)
    elif job_type == "Rescoring":
        run_rescoring(msms_path, search_dir, config_path)
    else:
        raise ValueError(f"Unknown job_type in config: {job_type}")<|MERGE_RESOLUTION|>--- conflicted
+++ resolved
@@ -1,10 +1,7 @@
 import logging
 import os
 from pathlib import Path
-<<<<<<< HEAD
-=======
 from typing import Union
->>>>>>> b4fb918d
 
 import spectrum_fundamentals.constants as c
 from spectrum_fundamentals.fragments import compute_peptide_mass
@@ -140,17 +137,6 @@
     if isinstance(search_dir, str):
         search_dir = Path(search_dir)
 
-<<<<<<< HEAD
-    ce_calib.raw_path = Path(
-        os.path.join(
-            ce_calib.raw_path,
-            [os.path.basename(f) for f in os.listdir(ce_calib.raw_path) if f.lower().endswith(extension)][0],
-        )
-    )
-    ce_calib.perform_alignment(df_search)
-    with open(os.path.join(ce_calib.results_path, "ce.txt"), "w") as f:
-        f.write(str(ce_calib.best_ce))
-=======
     for raw_file in search_dir.glob(glob_pattern):
         ce_calib = CeCalibration(
             search_path=msms_path, raw_path=search_dir / raw_file, out_path=search_dir, config_path=config_path
@@ -158,7 +144,6 @@
         ce_calib.perform_alignment(ce_calib._load_search())
         with open(ce_calib.results_path / f"{raw_file.stem}_ce.txt", "w") as f:
             f.write(str(ce_calib.best_ce))
->>>>>>> b4fb918d
 
 
 def run_rescoring(msms_path: Union[str, Path], search_dir: Union[str, Path], config_path: Union[str, Path]):
