import logging
import os
from pathlib import Path
from typing import Union

# import spectrum_fundamentals.constants as c
# from spectrum_fundamentals.fragments import compute_peptide_mass
# from spectrum_fundamentals.mod_string import internal_without_mods, maxquant_to_internal
from spectrum_io import Spectronaut
from spectrum_io.spectral_library import MSP

from oktoberfest import plotting as pl
from oktoberfest import predict as pr
from oktoberfest import preprocessing as pp
from oktoberfest import rescore as re

# from .ce_calibration import CeCalibration, SpectralLibrary
from .data.spectra import Spectra

# from .re_score import ReScore
from .utils.config import Config

# from .utils.plotting import plot_all
from .utils.process_step import ProcessStep

__version__ = "0.1.0"
__copyright__ = """Copyright (c) 2020-2021 Oktoberfest dev-team. All rights reserved.
Written by
- Wassim Gabriel (wassim.gabriel@tum.de),
- Ludwig Lautenbacher (ludwig.lautenbacher@tum.de),
- Matthew The (matthew.the@tum.de),
- Mario Picciani (mario.picciani@tum.de),
- Firas Hamood (firas.hamood@tum.de),
- Cecilia Jensen (cecilia.jensen@tum.de)
at the Technical University of Munich."""

logger = logging.getLogger(__name__)


def generate_spectral_lib(search_dir: Union[str, Path], config_path: Union[str, Path], out_path: Union[str, Path]):
    """
    Create a SpectralLibrary object and generate the spectral library.

    :param search_dir: path to directory containing the msms.txt and raw files
    :param config_path: path to config file
    :param out_path: path to which all outputs are written
    :raises ValueError: spectral library output format is not supported as spectral library type
    """
<<<<<<< HEAD
    # spec_library = SpectralLibrary(search_path=search_dir, out_path=search_dir, config_path=config_path)
    config = Config()
    config.read(config_path)
    spec_library = Spectra()
    # spec_library.gen_lib()
    spec_library = pp.gen_lib(config, spec_library)
    spec_library_filtered = pp.process_and_filter_spectra_data(config, spec_library)

    r"""
=======
    spec_library = SpectralLibrary(search_path=search_dir, out_path=out_path, config_path=config_path)
    spec_library.gen_lib()
>>>>>>> f7723a6c
    spec_library.library.spectra_data["MODIFIED_SEQUENCE"] = spec_library.library.spectra_data[
        "MODIFIED_SEQUENCE"
    ].apply(lambda x: "_" + x + "_")
    models_dict = spec_library.config.models
    spec_library.library.spectra_data["MODIFIED_SEQUENCE"] = maxquant_to_internal(
        spec_library.library.spectra_data["MODIFIED_SEQUENCE"], fixed_mods={}
    )
    spec_library.library.spectra_data["SEQUENCE"] = internal_without_mods(
        spec_library.library.spectra_data["MODIFIED_SEQUENCE"]
    )
    spec_library.library.spectra_data["PEPTIDE_LENGTH"] = spec_library.library.spectra_data["SEQUENCE"].apply(
        lambda x: len(x)
    )

    logger.info(f"No of sequences before Filtering is {len(spec_library.library.spectra_data['PEPTIDE_LENGTH'])}")
    spec_library.library.spectra_data = spec_library.library.spectra_data[
        (spec_library.library.spectra_data["PEPTIDE_LENGTH"] <= 30)
    ]
    spec_library.library.spectra_data = spec_library.library.spectra_data[
        (~spec_library.library.spectra_data["MODIFIED_SEQUENCE"].str.contains(r"\(ac\)"))
    ]
    spec_library.library.spectra_data = spec_library.library.spectra_data[
        (~spec_library.library.spectra_data["MODIFIED_SEQUENCE"].str.contains(r"\(Acetyl \(Protein N-term\)\)"))
    ]
    spec_library.library.spectra_data = spec_library.library.spectra_data[
        (~spec_library.library.spectra_data["SEQUENCE"].str.contains("U"))
    ]
    spec_library.library.spectra_data = spec_library.library.spectra_data[
        spec_library.library.spectra_data["PRECURSOR_CHARGE"] <= 6
    ]
    spec_library.library.spectra_data = spec_library.library.spectra_data[
        spec_library.library.spectra_data["PEPTIDE_LENGTH"] >= 7
    ]
    logger.info(f"No of sequences after Filtering is {len(spec_library.library.spectra_data['PEPTIDE_LENGTH'])}")

    tmt_model = False
    for _, value in models_dict.items():
        if value:
            if "TMT" in value:
                tmt_model = True
    if tmt_model and spec_library.config.tag != "":
        unimod_tag = c.TMT_MODS[spec_library.config.tag]
        spec_library.library.spectra_data["MODIFIED_SEQUENCE"] = maxquant_to_internal(
            spec_library.library.spectra_data["MODIFIED_SEQUENCE"],
            fixed_mods={"C": "C[UNIMOD:4]", "^_": f"_{unimod_tag}", "K": f"K{unimod_tag}"},
        )
    else:
        spec_library.library.spectra_data["MODIFIED_SEQUENCE"] = maxquant_to_internal(
            spec_library.library.spectra_data["MODIFIED_SEQUENCE"]
        )
    spec_library.library.spectra_data["MASS"] = spec_library.library.spectra_data["MODIFIED_SEQUENCE"].apply(
        lambda x: compute_peptide_mass(x)
    )
    """
    no_of_spectra = len(spec_library_filtered.spectra_data)
    no_of_sections = no_of_spectra // 7000
    for i in range(0, no_of_sections + 1):
        spectra_div = Spectra()
        if i < no_of_sections:
            spectra_div.spectra_data = spec_library_filtered.spectra_data.iloc[i * 7000 : (i + 1) * 7000]
            logger.info(f"Indices {i * 7000}, {(i + 1) * 7000}")
        elif (i * 7000) < no_of_spectra:
            spectra_div.spectra_data = spec_library_filtered.spectra_data.iloc[i * 7000 :]
            logger.info(f"Last Batch from index {i * 7000}")
            logger.info(f"Batch of size {len(spectra_div.spectra_data.index)}")
        else:
            break

        grpc_output_sec = pr.grpc_predict(config, spectra_div)
        results_path = config.output / "results"
        results_path.mkdir(exist_ok=True)
        if config.output_format == "msp":
            out_lib_msp = MSP(spectra_div.spectra_data, grpc_output_sec, os.path.join(results_path, "myPrositLib.msp"))
            out_lib_msp.prepare_spectrum()
            out_lib_msp.write()
        elif config.output_format == "spectronaut":
            out_lib_spectronaut = Spectronaut(
                spectra_div.spectra_data, grpc_output_sec, os.path.join(results_path, "myPrositLib.csv")
            )
            out_lib_spectronaut.prepare_spectrum()
            out_lib_spectronaut.write()
        else:
            raise ValueError(f"{config.output_format} is not supported as spectral library type")


def run_ce_calibration(
    msms_path: Union[str, Path],
    search_dir: Union[str, Path],
    config_path: Union[str, Path],
    glob_pattern: str,
    output_path: Union[str, Path],
):
    """
    Create a CeCalibration object and run the CE calibration.

    :param msms_path: path to msms folder
    :param search_dir: path to directory containing the msms.txt and raw files
    :param config_path: path to config file
    :param glob_pattern: the pattern for raw file extensions to search for in search_dir
    :param output_path: path to the output folder if specified in the config file, else search_dir
    """
    if isinstance(search_dir, str):
        search_dir = Path(search_dir)

    config = Config()
    config.read(config_path)
    library = Spectra()

    spectra_type = config.spectra_type
    if spectra_type == "raw":
        glob_pattern = "*.[rR][aA][wW]"
    elif spectra_type == "mzml":
        glob_pattern = "*.[mM][zZ][mM][lL]"

    for raw_file in search_dir.glob(glob_pattern):
<<<<<<< HEAD
        # ce_calib = CeCalibration(
        #    search_path=msms_path, raw_path=raw_file, out_path=output_path, config_path=config_path
        # )
        df = pp.load_search(config)
        # ce_calib.perform_alignment(ce_calib._load_search())
        best_ce = pr.perform_alignment(config, library, df)
        with open(config.output / "results" / f"{raw_file.stem}_ce.txt", "w") as f:
            f.write(str(best_ce))
=======
        ce_calib = CeCalibration(
            search_path=msms_path, raw_path=raw_file, out_path=output_path, config_path=config_path
        )
        ce_calib.perform_alignment(ce_calib._load_search())
>>>>>>> f7723a6c


def run_rescoring(
    msms_path: Union[str, Path],
    search_dir: Union[str, Path],
    config_path: Union[str, Path],
    output_path: Union[str, Path],
):
    """
    Create a ReScore object and run the rescoring.

    :param msms_path: path to msms folder
    :param search_dir: path to directory containing the msms.txt and raw files
    :param config_path: path to config file
    :param output_path: path to the output folder if specified in the config file, else search_dir
    """
    logger.info("Starting rescoring run...")
    # re_score = ReScore(search_path=msms_path, raw_path=search_dir, out_path=output_path, config_path=config_path)
    config = Config()
    config.read(config_path)

    # re_score.get_raw_files()
    raw_files = pp.get_raw_files(config)
    # re_score.split_msms()
    pp.split_msms(config, ProcessStep(config.output, "split_msms"))
    # re_score.calculate_features()
    re.calculate_features(config, Path(config_path), raw_files)

<<<<<<< HEAD
    # re_score.merge_input("rescore")
    re.merge_input(
        config,
        ProcessStep(config.output, "merge_input_prosit"),
        ProcessStep(config.output, "merge_input_andromeda"),
        raw_files,
        "rescore",
    )
    # re_score.merge_input("original")
    re.merge_input(
        config,
        ProcessStep(config.output, "merge_input_prosit"),
        ProcessStep(config.output, "merge_input_andromeda"),
        raw_files,
        "original",
    )

    # re_score.rescore("rescore")
    re.rescore(
        config,
        ProcessStep(config.output, "percolator_prosit"),
        ProcessStep(config.output, "percolator_andromeda"),
        "rescore",
    )
    # re_score.rescore("original")
    re.rescore(
        config,
        ProcessStep(config.output, "percolator_prosit"),
        ProcessStep(config.output, "percolator_andromeda"),
        "original",
    )
    # plot_all(re_score.get_percolator_folder_path(), re_score.config.fdr_estimation_method)
    pl.plot_all(re.get_percolator_folder_path(config), config.fdr_estimation_method)
=======
    re_score.rescore("rescore")
    re_score.rescore("original")
    plot_all(re_score.get_fdr_estimation_method_folder_path(), re_score.config.fdr_estimation_method)
>>>>>>> f7723a6c
    logger.info("Finished rescoring.")


def run_job(config_path: Union[str, Path]):
    """
    Run oktoberfest based on job type given in the config file.

    :param config_path: path to config file as a string
    :raises ValueError: In case the job_type in the provided config file is not known
    """
    if not config_path:
        config_path = "./config.json"
    if isinstance(config_path, str):
        config_path = Path(config_path)
    conf = Config()
    conf.read(config_path)
    job_type = conf.job_type
    search_dir = conf.spectra
    output_path = conf.output
    msms_path = conf.search_results
    if job_type == "SpectralLibraryGeneration":
        generate_spectral_lib(search_dir, config_path, output_path)
    elif job_type == "CollisionEnergyCalibration":
        spectra_type = conf.spectra_type
        if spectra_type == "raw":
            glob_pattern = "*.[rR][aA][wW]"
        elif spectra_type == "mzml":
            glob_pattern = "*.[mM][zZ][mM][lL]"
        else:
            raise ValueError(f"{spectra_type} is not supported as spectra type (supported: raw and mzml).")
        run_ce_calibration(msms_path, search_dir, config_path, glob_pattern, output_path)
    elif job_type == "Rescoring":
        run_rescoring(msms_path, search_dir, config_path, output_path)
    else:
        raise ValueError(f"Unknown job_type in config: {job_type}")<|MERGE_RESOLUTION|>--- conflicted
+++ resolved
@@ -3,9 +3,6 @@
 from pathlib import Path
 from typing import Union
 
-# import spectrum_fundamentals.constants as c
-# from spectrum_fundamentals.fragments import compute_peptide_mass
-# from spectrum_fundamentals.mod_string import internal_without_mods, maxquant_to_internal
 from spectrum_io import Spectronaut
 from spectrum_io.spectral_library import MSP
 
@@ -14,13 +11,8 @@
 from oktoberfest import preprocessing as pp
 from oktoberfest import rescore as re
 
-# from .ce_calibration import CeCalibration, SpectralLibrary
 from .data.spectra import Spectra
-
-# from .re_score import ReScore
 from .utils.config import Config
-
-# from .utils.plotting import plot_all
 from .utils.process_step import ProcessStep
 
 __version__ = "0.1.0"
@@ -37,83 +29,20 @@
 logger = logging.getLogger(__name__)
 
 
-def generate_spectral_lib(search_dir: Union[str, Path], config_path: Union[str, Path], out_path: Union[str, Path]):
+def generate_spectral_lib(search_dir: Union[str, Path], config_path: Union[str, Path]):
     """
     Create a SpectralLibrary object and generate the spectral library.
 
     :param search_dir: path to directory containing the msms.txt and raw files
     :param config_path: path to config file
-    :param out_path: path to which all outputs are written
     :raises ValueError: spectral library output format is not supported as spectral library type
     """
-<<<<<<< HEAD
-    # spec_library = SpectralLibrary(search_path=search_dir, out_path=search_dir, config_path=config_path)
     config = Config()
     config.read(config_path)
     spec_library = Spectra()
-    # spec_library.gen_lib()
     spec_library = pp.gen_lib(config, spec_library)
     spec_library_filtered = pp.process_and_filter_spectra_data(config, spec_library)
 
-    r"""
-=======
-    spec_library = SpectralLibrary(search_path=search_dir, out_path=out_path, config_path=config_path)
-    spec_library.gen_lib()
->>>>>>> f7723a6c
-    spec_library.library.spectra_data["MODIFIED_SEQUENCE"] = spec_library.library.spectra_data[
-        "MODIFIED_SEQUENCE"
-    ].apply(lambda x: "_" + x + "_")
-    models_dict = spec_library.config.models
-    spec_library.library.spectra_data["MODIFIED_SEQUENCE"] = maxquant_to_internal(
-        spec_library.library.spectra_data["MODIFIED_SEQUENCE"], fixed_mods={}
-    )
-    spec_library.library.spectra_data["SEQUENCE"] = internal_without_mods(
-        spec_library.library.spectra_data["MODIFIED_SEQUENCE"]
-    )
-    spec_library.library.spectra_data["PEPTIDE_LENGTH"] = spec_library.library.spectra_data["SEQUENCE"].apply(
-        lambda x: len(x)
-    )
-
-    logger.info(f"No of sequences before Filtering is {len(spec_library.library.spectra_data['PEPTIDE_LENGTH'])}")
-    spec_library.library.spectra_data = spec_library.library.spectra_data[
-        (spec_library.library.spectra_data["PEPTIDE_LENGTH"] <= 30)
-    ]
-    spec_library.library.spectra_data = spec_library.library.spectra_data[
-        (~spec_library.library.spectra_data["MODIFIED_SEQUENCE"].str.contains(r"\(ac\)"))
-    ]
-    spec_library.library.spectra_data = spec_library.library.spectra_data[
-        (~spec_library.library.spectra_data["MODIFIED_SEQUENCE"].str.contains(r"\(Acetyl \(Protein N-term\)\)"))
-    ]
-    spec_library.library.spectra_data = spec_library.library.spectra_data[
-        (~spec_library.library.spectra_data["SEQUENCE"].str.contains("U"))
-    ]
-    spec_library.library.spectra_data = spec_library.library.spectra_data[
-        spec_library.library.spectra_data["PRECURSOR_CHARGE"] <= 6
-    ]
-    spec_library.library.spectra_data = spec_library.library.spectra_data[
-        spec_library.library.spectra_data["PEPTIDE_LENGTH"] >= 7
-    ]
-    logger.info(f"No of sequences after Filtering is {len(spec_library.library.spectra_data['PEPTIDE_LENGTH'])}")
-
-    tmt_model = False
-    for _, value in models_dict.items():
-        if value:
-            if "TMT" in value:
-                tmt_model = True
-    if tmt_model and spec_library.config.tag != "":
-        unimod_tag = c.TMT_MODS[spec_library.config.tag]
-        spec_library.library.spectra_data["MODIFIED_SEQUENCE"] = maxquant_to_internal(
-            spec_library.library.spectra_data["MODIFIED_SEQUENCE"],
-            fixed_mods={"C": "C[UNIMOD:4]", "^_": f"_{unimod_tag}", "K": f"K{unimod_tag}"},
-        )
-    else:
-        spec_library.library.spectra_data["MODIFIED_SEQUENCE"] = maxquant_to_internal(
-            spec_library.library.spectra_data["MODIFIED_SEQUENCE"]
-        )
-    spec_library.library.spectra_data["MASS"] = spec_library.library.spectra_data["MODIFIED_SEQUENCE"].apply(
-        lambda x: compute_peptide_mass(x)
-    )
-    """
     no_of_spectra = len(spec_library_filtered.spectra_data)
     no_of_sections = no_of_spectra // 7000
     for i in range(0, no_of_sections + 1):
@@ -175,21 +104,10 @@
         glob_pattern = "*.[mM][zZ][mM][lL]"
 
     for raw_file in search_dir.glob(glob_pattern):
-<<<<<<< HEAD
-        # ce_calib = CeCalibration(
-        #    search_path=msms_path, raw_path=raw_file, out_path=output_path, config_path=config_path
-        # )
         df = pp.load_search(config)
-        # ce_calib.perform_alignment(ce_calib._load_search())
         best_ce = pr.perform_alignment(config, library, df)
         with open(config.output / "results" / f"{raw_file.stem}_ce.txt", "w") as f:
             f.write(str(best_ce))
-=======
-        ce_calib = CeCalibration(
-            search_path=msms_path, raw_path=raw_file, out_path=output_path, config_path=config_path
-        )
-        ce_calib.perform_alignment(ce_calib._load_search())
->>>>>>> f7723a6c
 
 
 def run_rescoring(
@@ -218,7 +136,6 @@
     # re_score.calculate_features()
     re.calculate_features(config, Path(config_path), raw_files)
 
-<<<<<<< HEAD
     # re_score.merge_input("rescore")
     re.merge_input(
         config,
@@ -251,12 +168,9 @@
         "original",
     )
     # plot_all(re_score.get_percolator_folder_path(), re_score.config.fdr_estimation_method)
-    pl.plot_all(re.get_percolator_folder_path(config), config.fdr_estimation_method)
-=======
-    re_score.rescore("rescore")
-    re_score.rescore("original")
-    plot_all(re_score.get_fdr_estimation_method_folder_path(), re_score.config.fdr_estimation_method)
->>>>>>> f7723a6c
+    fdr_output = config.output / "results" / config.fdr_estimation_method
+    pl.plot_all(fdr_output, config.fdr_estimation_method)
+
     logger.info("Finished rescoring.")
 
 
@@ -278,7 +192,7 @@
     output_path = conf.output
     msms_path = conf.search_results
     if job_type == "SpectralLibraryGeneration":
-        generate_spectral_lib(search_dir, config_path, output_path)
+        generate_spectral_lib(search_dir, config_path)
     elif job_type == "CollisionEnergyCalibration":
         spectra_type = conf.spectra_type
         if spectra_type == "raw":
