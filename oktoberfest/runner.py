import datetime
import json
import logging
from pathlib import Path
from typing import List, Type, Union

<<<<<<< HEAD
import numpy as np
from sklearn.linear_model import LinearRegression, RANSACRegressor
=======
import pandas as pd
>>>>>>> 4436cef0
from spectrum_io.spectral_library import MSP, DLib, SpectralLibrary, Spectronaut

from oktoberfest import __copyright__, __version__
from oktoberfest import plotting as pl
from oktoberfest import predict as pr
from oktoberfest import preprocessing as pp
from oktoberfest import rescore as re

from .data.spectra import FragmentType, Spectra
from .utils import Config, JobPool, ProcessStep

logger = logging.getLogger(__name__)


def _preprocess(spectra_files: List[Path], config: Config) -> List[Path]:
    preprocess_search_step = ProcessStep(config.output, "preprocessing_search")
    if not preprocess_search_step.is_done():
        # load search results
        if not config.search_results_type == "internal":
            logger.info(f"Converting search results from {config.search_results} to internal search result.")

            msms_output = config.output / "msms"
            msms_output.mkdir(exist_ok=True)
            internal_search_file = msms_output / "msms.prosit"
            tmt_label = config.tag

            pp.convert_search(
                input_path=config.search_results,
                output_file=internal_search_file,
                search_engine=config.search_results_type,
                tmt_label=tmt_label,
            )
        else:
            internal_search_file = config.search_results
        search_results = pp.load_search(internal_search_file)
        logger.info(f"Read {len(search_results)} PSMs from {internal_search_file}")

        # filter search results
        search_results = pp.filter_peptides_for_model(peptides=search_results, model=config.models["intensity"])

        # split search results
        filenames_found = pp.split_search(
            search_results=search_results,
            output_dir=config.output / "msms",
            filenames=[spectra_file.stem for spectra_file in spectra_files],
        )
        preprocess_search_step.mark_done()
    else:
        filenames_found = [msms_file.stem for msms_file in (config.output / "msms").glob("*rescore")]

    spectra_files_to_return = []
    for spectra_file in spectra_files:
        if spectra_file.stem in filenames_found:
            spectra_files_to_return.append(spectra_file)

    return spectra_files_to_return


def _annotate_and_get_library(spectra_file: Path, config: Config) -> Spectra:
    data_dir = config.output / "data"
    data_dir.mkdir(exist_ok=True)
    hdf5_path = data_dir / spectra_file.with_suffix(".mzml.hdf5").name
    if hdf5_path.is_file():
        library = Spectra.from_hdf5(hdf5_path)
    else:
        spectra_dir = config.output / "spectra"
        spectra_dir.mkdir(exist_ok=True)
        format_ = spectra_file.suffix.lower()
        if format_ == ".raw":
            file_to_load = spectra_dir / spectra_file.with_suffix(".mzML").name
            pp.convert_spectra_to_mzml(spectra_file, file_to_load, thermo_exe=config.thermo_exe)
        elif format_ in [".mzml", ".pkl"]:
            file_to_load = spectra_file
        elif format_ == ".d":
            raise NotImplementedError("Bruker file conversion will be available in spectrum-io v0.3.4")
        spectra = pp.load_spectra(file_to_load)
        search = pp.load_search(config.output / "msms" / spectra_file.with_suffix(".rescore").name)
        library = pp.merge_spectra_and_peptides(spectra, search)
        pp.annotate_spectral_library(library, mass_tol=config.mass_tolerance, unit_mass_tol=config.unit_mass_tolerance)
        library.write_as_hdf5(hdf5_path)  # write_metadata_annotation

    return library


def _get_best_ce(library: Spectra, spectra_file: Path, config: Config) -> int:
    results_dir = config.output / "results"
    results_dir.mkdir(exist_ok=True)
    if (library.spectra_data["FRAGMENTATION"] == "HCD").any():
        server_kwargs = {
            "server_url": config.prediction_server,
            "ssl": config.ssl,
            "model_name": config.models["intensity"],
        }
        use_ransac_model = config.use_ransac_model
        alignment_library = pr.ce_calibration(library, config.ce_range, use_ransac_model, **server_kwargs)
        if use_ransac_model:
            calib_group = (
                alignment_library.spectra_data.groupby(
                    by=["PRECURSOR_CHARGE", "ORIG_COLLISION_ENERGY", "COLLISION_ENERGY", "MASS"], as_index=False
                )["SPECTRAL_ANGLE"]
                .mean()
                .groupby(["PRECURSOR_CHARGE", "ORIG_COLLISION_ENERGY", "MASS"], as_index=False)
                .apply(lambda x: x.loc[x["SPECTRAL_ANGLE"].idxmax()])
            )
            calib_group["delta_collision_energy"] = (
                calib_group["COLLISION_ENERGY"] - calib_group["ORIG_COLLISION_ENERGY"]
            )
            x = calib_group[["MASS", "PRECURSOR_CHARGE"]]  # input feature
            y = calib_group["delta_collision_energy"]  # target variable
            ransac = RANSACRegressor(LinearRegression(), residual_threshold=1.5, random_state=42)
            ransac.fit(x, y)

            for charge, df in calib_group.groupby("PRECURSOR_CHARGE"):
                r2_score = ransac.score(df[["MASS", "PRECURSOR_CHARGE"]], df["COLLISION_ENERGY"])
                title = f"Scatter Plot with RANSAC Model \nSlope: {ransac.estimator_.coef_[0]:.2f}, "
                title += f"Intercept: {ransac.estimator_.intercept_:.2f}, R2: {r2_score:.2f}"
                pl.plot_ce_ransac_model(
                    sa_ce_df=df,
                    filename=results_dir / f"{spectra_file.stem}_ce_ransac_model_{charge}.svg",
                    title=title,
                )

            delta_ce = ransac.predict(library.spectra_data[["MASS", "PRECURSOR_CHARGE"]])
            library.spectra_data["COLLISION_ENERGY"] = np.maximum(
                0, library.spectra_data["COLLISION_ENERGY"] + delta_ce
            )

        else:
            ce_alignment = alignment_library.spectra_data.groupby(by=["COLLISION_ENERGY"])["SPECTRAL_ANGLE"].mean()
            best_ce = ce_alignment.idxmax()
            pl.plot_mean_sa_ce(
                sa_ce_df=ce_alignment.to_frame().reset_index(),
                filename=results_dir / f"{spectra_file.stem}_mean_spectral_angle_ce.svg",
            )
            pl.plot_violin_sa_ce(
                sa_ce_df=alignment_library.spectra_data[["COLLISION_ENERGY", "SPECTRAL_ANGLE"]],
                filename=results_dir / f"{spectra_file.stem}_violin_spectral_angle_ce.svg",
            )
    else:
        best_ce = 35

    with open(results_dir / f"{spectra_file.stem}_ce.txt", "w") as f:
        f.write(str(best_ce))

    return best_ce


def generate_spectral_lib(config_path: Union[str, Path]):
    """
    Create a SpectralLibrary object and generate the spectral library.

    # TODO full description
    :param config_path: path to config file
    :raises ValueError: spectral library output format is not supported as spectral library type
    """
    config = Config()
    config.read(config_path)
    library_input_type = config.library_input_type

    if library_input_type == "fasta":
        pp.digest(
            fasta=config.library_input,
            output=config.output,
            fragmentation=config.fragmentation,
            digestion=config.digestion,
            cleavages=config.cleavages,
            db=config.db,
            enzyme=config.enzyme,
            special_aas=config.special_aas,
            min_length=config.min_length,
            max_length=config.max_length,
        )
        library_file = config.output / "prosit_input.csv"
    elif library_input_type == "peptides":
        library_file = config.library_input
    else:
        raise ValueError(f'Library input type {library_input_type} not understood. Can only be "fasta" or "peptides".')
    spec_library = pp.gen_lib(library_file)
    spec_library = pp.process_and_filter_spectra_data(
        library=spec_library, model=config.models["intensity"], tmt_label=config.tag
    )

    no_of_spectra = len(spec_library.spectra_data)
    no_of_sections = no_of_spectra // 7000

    server_kwargs = {
        "server_url": config.prediction_server,
        "ssl": config.ssl,
    }

    spectral_library: Type[SpectralLibrary]
    results_path = config.output / "results"
    results_path.mkdir(exist_ok=True)

    if config.output_format == "msp":
        spectral_library = MSP
        out_file = results_path / "myPrositLib.msp"
    elif config.output_format == "spectronaut":
        spectral_library = Spectronaut
        out_file = results_path / "myPrositLib.csv"
    elif config.output_format == "dlib":
        spectral_library = DLib
        out_file = results_path / "myPrositLib.dlib"
    else:
        raise ValueError(f"{config.output_format} is not supported as spectral library type")

    if out_file.is_file():
        out_file.unlink()

    for i in range(0, no_of_sections + 1):
        spectra_div = Spectra()
        if i < no_of_sections:
            spectra_div.spectra_data = spec_library.spectra_data.iloc[i * 7000 : (i + 1) * 7000]
            logger.info(f"Indices {i * 7000}, {(i + 1) * 7000}")
        elif (i * 7000) < no_of_spectra:
            spectra_div.spectra_data = spec_library.spectra_data.iloc[i * 7000 :]
            logger.info(f"Last Batch from index {i * 7000}")
            logger.info(f"Batch of size {len(spectra_div.spectra_data.index)}")
        else:
            break

        pred_intensities = pr.predict(spectra_div.spectra_data, model_name=config.models["intensity"], **server_kwargs)
        pred_irts = pr.predict(spectra_div.spectra_data, model_name=config.models["irt"], **server_kwargs)

        intensity_prediction_dict = {
            "intensity": pred_intensities["intensities"],
            "fragmentmz": pred_intensities["mz"],
            "annotation": pr.parse_fragment_labels(
                pred_intensities["annotation"],
                spectra_div.spectra_data["PRECURSOR_CHARGE"].to_numpy()[:, None],
                spectra_div.spectra_data["PEPTIDE_LENGTH"].to_numpy()[:, None],
            ),
        }
        output_dict = {config.models["intensity"]: intensity_prediction_dict, config.models["irt"]: pred_irts["irt"]}

        out_lib = spectral_library(spectra_div.spectra_data, output_dict, out_file)
        out_lib.prepare_spectrum()
        out_lib.write()


def _ce_calib(spectra_file: Path, config: Config) -> Spectra:
    ce_calib_step = ProcessStep(config.output, "ce_calib." + spectra_file.stem)
    if ce_calib_step.is_done():
        hdf5_path = config.output / "data" / spectra_file.with_suffix(".mzml.pred.hdf5").name
        if hdf5_path.is_file():
            library = Spectra.from_hdf5(hdf5_path)
            return library
        else:
            raise FileNotFoundError(f"{hdf5_path} not found but ce_calib.{spectra_file.stem} found. Please check.")
    library = _annotate_and_get_library(spectra_file, config)
    best_ce = _get_best_ce(library, spectra_file, config)

    library.spectra_data["COLLISION_ENERGY"] = best_ce
    library.write_pred_as_hdf5(config.output / "data" / spectra_file.with_suffix(".mzml.pred.hdf5").name)

    ce_calib_step.mark_done()

    return library


def run_ce_calibration(
    config_path: Union[str, Path],
):
    """
    Create a CeCalibration object and run the CE calibration.

    # TODO full description
    :param config_path: path to config file
    """
    config = Config()
    config.read(config_path)

    # load spectra file names
    spectra_files = pp.list_spectra(input_dir=config.spectra, file_format=config.spectra_type)
    logger.info(f"Found {len(spectra_files)} files in the spectra directory.")

    proc_dir = config.output / "proc"
    proc_dir.mkdir(parents=True, exist_ok=True)

    spectra_files = _preprocess(spectra_files, config)

    processing_pool = JobPool(processes=config.num_threads)

    for spectra_file in spectra_files:
        processing_pool.apply_async(_ce_calib, [spectra_file, config])
    processing_pool.check_pool()


def _calculate_features(spectra_file: Path, config: Config):
    library = _ce_calib(spectra_file, config)

    calc_feature_step = ProcessStep(config.output, "calculate_features." + spectra_file.stem)
    if calc_feature_step.is_done():
        return

    server_kwargs = {
        "server_url": config.prediction_server,
        "ssl": config.ssl,
    }

    pred_intensities = pr.predict(
        library.spectra_data,
        model_name=config.models["intensity"],
        targets=["intensities", "annotation"],
        **server_kwargs,
    )
    pred_irts = pr.predict(library.spectra_data, model_name=config.models["irt"], **server_kwargs)

    library.add_matrix(pd.Series(pred_intensities["intensities"].tolist(), name="intensities"), FragmentType.PRED)
    library.add_column(pred_irts["irt"], name="PREDICTED_IRT")

    library.write_pred_as_hdf5(config.output / "data" / spectra_file.with_suffix(".mzml.pred.hdf5").name)

    # produce percolator tab files
    fdr_dir = config.output / "results" / config.fdr_estimation_method
    fdr_dir.mkdir(exist_ok=True)

    re.generate_features(
        library=library,
        search_type="original",
        output_file=fdr_dir / spectra_file.with_suffix(".original.tab").name,
        all_features=config.all_features,
        regression_method=config.curve_fitting_method,
    )
    re.generate_features(
        library=library,
        search_type="rescore",
        output_file=fdr_dir / spectra_file.with_suffix(".rescore.tab").name,
        all_features=config.all_features,
        regression_method=config.curve_fitting_method,
    )

    calc_feature_step.mark_done()


def run_rescoring(config_path: Union[str, Path]):
    """
    Create a ReScore object and run the rescoring.

    # TODO full description
    :param config_path: path to config file
    :raises ValueError: if the provided fdr estimation method in the config is not recognized
    """
    config = Config()
    config.read(config_path)

    # load spectra file names
    spectra_files = pp.list_spectra(input_dir=config.spectra, file_format=config.spectra_type)
    logger.info(f"Found {len(spectra_files)} files in the spectra directory.")

    proc_dir = config.output / "proc"
    proc_dir.mkdir(parents=True, exist_ok=True)

    spectra_files = _preprocess(spectra_files, config)

    processing_pool = JobPool(processes=config.num_threads)

    for spectra_file in spectra_files:
        processing_pool.apply_async(_calculate_features, [spectra_file, config])
    processing_pool.check_pool()

    # rescoring

    fdr_dir = config.output / "results" / config.fdr_estimation_method

    original_tab_files = [fdr_dir / spectra_file.with_suffix(".original.tab").name for spectra_file in spectra_files]
    rescore_tab_files = [fdr_dir / spectra_file.with_suffix(".rescore.tab").name for spectra_file in spectra_files]

    prepare_tab_original_step = ProcessStep(config.output, f"{config.fdr_estimation_method}_prepare_tab_original")
    prepare_tab_rescore_step = ProcessStep(config.output, f"{config.fdr_estimation_method}_prepare_tab_prosit")

    if not prepare_tab_original_step.is_done():
        logger.info("Merging input tab files for rescoring without peptide property prediction")
        re.merge_input(tab_files=original_tab_files, output_file=fdr_dir / "original.tab")
        prepare_tab_original_step.mark_done()

    if not prepare_tab_rescore_step.is_done():
        logger.info("Merging input tab files for rescoring with peptide property prediction")
        re.merge_input(tab_files=rescore_tab_files, output_file=fdr_dir / "rescore.tab")
        prepare_tab_rescore_step.mark_done()

    rescore_original_step = ProcessStep(config.output, f"{config.fdr_estimation_method}_original")
    rescore_prosit_step = ProcessStep(config.output, f"{config.fdr_estimation_method}_prosit")

    if config.fdr_estimation_method == "percolator":
        if not rescore_original_step.is_done():
            re.rescore_with_percolator(input_file=fdr_dir / "original.tab", output_folder=fdr_dir)
            rescore_original_step.mark_done()
        if not rescore_prosit_step.is_done():
            re.rescore_with_percolator(input_file=fdr_dir / "rescore.tab", output_folder=fdr_dir)
            rescore_prosit_step.mark_done()
    elif config.fdr_estimation_method == "mokapot":
        if not rescore_original_step.is_done():
            re.rescore_with_mokapot(input_file=fdr_dir / "original.tab", output_folder=fdr_dir)
            rescore_original_step.mark_done()
        if not rescore_prosit_step.is_done():
            re.rescore_with_mokapot(input_file=fdr_dir / "rescore.tab", output_folder=fdr_dir)
            rescore_prosit_step.mark_done()
    else:
        raise ValueError(
            'f{config.fdr_estimation_method} is not a valid rescoring tool, use either "percolator" or "mokapot"'
        )

    # plotting
    pl.plot_all(fdr_dir)

    logger.info("Finished rescoring.")


def run_job(config_path: Union[str, Path]):
    """
    Run oktoberfest based on job type given in the config file.

    :param config_path: Path to config file
    :raises ValueError: In case the job_type in the provided config file is not known
    """
    conf = Config()
    conf.read(config_path)
    conf.check()
    job_type = conf.job_type

    # add file handler to root logger
    base_logger = logging.getLogger()
    formatter = logging.Formatter("%(asctime)s - %(levelname)s - %(name)s::%(funcName)s %(message)s")
    suffix = datetime.datetime.now().strftime("%Y_%m_%d-%H_%M_%S")
    logging_output = conf.output / f"{job_type}_{suffix}.log"
    file_handler = logging.FileHandler(filename=logging_output)
    file_handler.setLevel(logging.DEBUG)
    file_handler.setFormatter(formatter)
    base_logger.addHandler(file_handler)

    logger.info(f"Oktoberfest version {__version__}\n{__copyright__}")
    logger.info("Job executed with the following config:")
    logger.info(json.dumps(conf.data, indent=4))

    try:
        if job_type == "SpectralLibraryGeneration":
            generate_spectral_lib(config_path)
        elif job_type == "CollisionEnergyCalibration":
            run_ce_calibration(config_path)
        elif job_type == "Rescoring":
            run_rescoring(config_path)
        else:
            raise ValueError(f"Unknown job_type in config: {job_type}")
    finally:
        file_handler.close()
        base_logger.removeHandler(file_handler)<|MERGE_RESOLUTION|>--- conflicted
+++ resolved
@@ -4,12 +4,9 @@
 from pathlib import Path
 from typing import List, Type, Union
 
-<<<<<<< HEAD
 import numpy as np
+import pandas as pd
 from sklearn.linear_model import LinearRegression, RANSACRegressor
-=======
-import pandas as pd
->>>>>>> 4436cef0
 from spectrum_io.spectral_library import MSP, DLib, SpectralLibrary, Spectronaut
 
 from oktoberfest import __copyright__, __version__
