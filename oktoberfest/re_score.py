import logging
import subprocess
from pathlib import Path
from typing import List, Optional, Union

import mokapot
import numpy as np
import pandas as pd

from .calculate_features import CalculateFeatures
from .utils.multiprocessing_pool import JobPool
from .utils.process_step import ProcessStep

logger = logging.getLogger(__name__)


# This function cannot be a function inside ReScore since the multiprocessing pool does not work with class member functions
def calculate_features_single(
    raw_file_path: Path,
    split_msms_path: Path,
    percolator_rescore_path: Path,
    percolator_orig_path: Path,
    mzml_path: Path,
    config_path: Path,
    calc_feature_step: ProcessStep,
):
    """Create CalculateFeatures object and calculate features for a given raw file."""
    logger.info(f"Calculating features for {raw_file_path}")
    features = CalculateFeatures(search_path="", raw_path=raw_file_path, out_path=mzml_path, config_path=config_path)

    df_search = pd.read_csv(split_msms_path, delimiter="\t")
    features.predict_with_aligned_ce(df_search)
    features.gen_perc_metrics("rescore", percolator_rescore_path)
    features.gen_perc_metrics("original", percolator_orig_path)

    calc_feature_step.mark_done()


class ReScore(CalculateFeatures):
    """
    Main to init a re-score obj and go through the steps.

    1- get_raw_files
    2- split_msms
    3- calculate_features
    4- merge_input
    5- rescore_with_perc
    """

    raw_files: List[Path]

    split_msms_step: ProcessStep
    merge_input_step_prosit: ProcessStep
    merge_input_step_andromeda: ProcessStep
    percolator_step_prosit: ProcessStep
    percolator_step_andromeda: ProcessStep

    def __init__(
        self,
        search_path: Union[str, Path],
        raw_path: Union[str, Path],
        out_path: Union[str, Path],
        config_path: Optional[Union[str, Path]] = None,
        mzml_reader_package: str = "pymzml",
    ):
        """
        Initialize a ReScore object and go through the steps.

        1- get_raw_files
        2- split_msms
        3- calculate_features
        4- merge_input
        5- rescore_with_perc

        :param search_path: path to search directory
        :param raw_path: path to raw file as a string
        :param out_path: path to output folder
        :param config_path: path to config file
        :param mzml_reader_package: mzml reader (pymzml or pyteomics)
        """
        super().__init__(
            search_path, raw_path, out_path, config_path=config_path, mzml_reader_package=mzml_reader_package
        )
        self.split_msms_step = ProcessStep(out_path, "split_msms")
        self.merge_input_step_prosit = ProcessStep(out_path, "merge_input_prosit")
        self.merge_input_step_andromeda = ProcessStep(out_path, "merge_input_andromeda")
        self.percolator_step_prosit = ProcessStep(out_path, "percolator_prosit")
        self.percolator_step_andromeda = ProcessStep(out_path, "percolator_andromeda")

    def get_raw_files(self):
        """
        Obtains raw files by scanning through the raw_path directory.

        If raw_path is a file, only process this one.
        :raises ValueError: raw_type is not supported as rawfile-type
        :raises FileNotFoundError: if raw file could not be found
        """
        self.raw_files = []
        if self.raw_path.is_file():
            self.raw_files = [self.raw_path]
            self.raw_path = self.raw_path.parent
        elif self.raw_path.is_dir():
            raw_type = self.config.raw_type
            if raw_type == "thermo":
                glob_pattern = "*.[rR][aA][wW]"
            elif raw_type == "mzml":
                glob_pattern = "*.[mM][zZ][mM][lL]"
            else:
                raise ValueError(f"{raw_type} is not supported as rawfile-type")
            self.raw_files = list(self.raw_path.glob(glob_pattern))
            logger.info(f"Found {len(self.raw_files)} raw files in the search directory")
        else:
            raise FileNotFoundError(f"{self.raw_path} does not exist.")

    def split_msms(self):
        """Splits msms.txt file per raw file such that we can process each raw file in parallel \
        without reading the entire msms.txt."""
        if self.split_msms_step.is_done():
            return
        self.get_msms_folder_path().mkdir(exist_ok=True)

        df_search = self._load_search()
        logger.info(f"Read {len(df_search.index)} PSMs from {self.search_path}")
        for raw_file, df_search_split in df_search.groupby("RAW_FILE"):
            raw_file_path = self.raw_path / raw_file
            if not raw_file_path.with_suffix(".raw").is_file() or raw_file_path.with_suffix(".RAW").is_file():
                logger.info(f"Did not find {raw_file} in search directory, skipping this file")
                continue

            split_msms = self._get_split_msms_path(raw_file + ".rescore")
            logger.info(f"Creating split msms.txt file {split_msms}")
            df_search_split = df_search_split[(df_search_split["PEPTIDE_LENGTH"] <= 30)]
            df_search_split = df_search_split[(~df_search_split["MODIFIED_SEQUENCE"].str.contains(r"\(ac\)"))]
            df_search_split = df_search_split[
                (~df_search_split["MODIFIED_SEQUENCE"].str.contains(r"\(Acetyl \(Protein N-term\)\)"))
            ]
            df_search_split = df_search_split[(~df_search_split["SEQUENCE"].str.contains("U"))]
            df_search_split = df_search_split[df_search_split["PRECURSOR_CHARGE"] <= 6]
            df_search_split = df_search_split[df_search_split["PEPTIDE_LENGTH"] >= 7]
            df_search_split.to_csv(split_msms, sep="\t", index=False)

        self.split_msms_step.mark_done()

    def calculate_features(self):
        """Calculates percolator input features per raw file using multiprocessing."""
        num_threads = self.config.num_threads
        self.config
        if num_threads > 1:
            processing_pool = JobPool(processes=num_threads)

        mzml_path = self.get_mzml_folder_path()
        mzml_path.mkdir(exist_ok=True)

        perc_path = self.get_percolator_folder_path()
        perc_path.mkdir(exist_ok=True)

        for raw_file in self.raw_files:
            calc_feature_step = ProcessStep(self.out_path, "calculate_features." + raw_file.stem)
            if calc_feature_step.is_done():
                continue

            raw_file
            percolator_rescore_path = self._get_split_perc_input_path(raw_file.stem, "rescore")
            percolator_orig_path = self._get_split_perc_input_path(raw_file.stem, "original")

            split_msms_path = self._get_split_msms_path(raw_file.with_suffix(".rescore").name)

            args = [
                raw_file,
                split_msms_path,
                percolator_rescore_path,
                percolator_orig_path,
                self.out_path,
                self.config_path,
                calc_feature_step,
            ]
            if num_threads > 1:
                processing_pool.apply_async(calculate_features_single, args)
            else:
                calculate_features_single(*args)

        if num_threads > 1:
            processing_pool.check_pool(print_progress_every=1)

    def merge_input(self, search_type: str = "rescore"):
        """
        Merge percolator input files into one large file for combined percolation.

        Fastest solution according to:
        https://stackoverflow.com/questions/44211461/what-is-the-fastest-way-to-combine-100-csv-files-with-headers-into-one

        :param search_type: choose either rescore or original to merge percolator files for this.
        """
        if search_type == "rescore":
            if self.merge_input_step_prosit.is_done():
                return
        else:
            if self.merge_input_step_andromeda.is_done():
                return

        merged_perc_input_file_prosit = self._get_merged_perc_input_path(search_type)

        logger.info(f"Merging percolator input files for {search_type}")
        with open(merged_perc_input_file_prosit, "wb") as fout:
            first = True
            for raw_file in self.raw_files:
                percolator_input_path = self._get_split_perc_input_path(raw_file.stem, search_type)
                with open(percolator_input_path, "rb") as f:
                    if not first:
                        next(f)  # skip the header
                    else:
                        first = False
                    fout.write(f.read())
                percolator_input_path.unlink()

        df_prosit = pd.read_csv(merged_perc_input_file_prosit, sep="\t")
        df_prosit = df_prosit.fillna(0)
        df_prosit.to_csv(merged_perc_input_file_prosit, sep="\t", index=False)

        if search_type == "rescore":
            self.merge_input_step_prosit.mark_done()
        else:
            self.merge_input_step_andromeda.mark_done()

    def rescore_with_perc(self, search_type: str = "rescore", test_fdr: float = 0.01, train_fdr: float = 0.01):
        """Use percolator to re-score library."""
        if search_type == "rescore" and self.percolator_step_prosit.is_done():
            return
        elif self.percolator_step_andromeda.is_done():
            return

        perc_path = self.get_percolator_folder_path()
        weights_file = perc_path / f"{search_type}.weights.csv"
        target_psms = perc_path / f"{search_type}.target.psms"
        decoy_psms = perc_path / f"{search_type}.decoy.psms"
        target_peptides = perc_path / f"{search_type}.target.peptides"
        decoy_peptides = perc_path / f"{search_type}.decoy.peptides"
        log_file = perc_path / f"{search_type}.log"

        if self.config.fdr_estimation_method == "percolator":
            cmd = f"percolator --weights {weights_file} \
                            --num-threads {self.config.num_threads} \
                            --subset-max-train 500000 \
                            --post-processing-tdc \
                            --search-input concatenated \
                            --testFDR {test_fdr} \
                            --trainFDR {train_fdr} \
                            --results-psms {target_psms} \
                            --decoy-results-psms {decoy_psms} \
                            --results-peptides {target_peptides} \
                            --decoy-results-peptides {decoy_peptides} \
                            {self._get_merged_perc_input_path(search_type)} 2> {log_file}"
            logger.info(f"Starting percolator with command {cmd}")
            subprocess.run(cmd, shell=True, check=True)
        else:
            np.random.seed(123)
            file = os.path.join(perc_path, f"{search_type}.tab")
            df = pd.read_csv(file, sep="\t")
            df = df.rename(columns={"Protein": "Proteins"})
            df.to_csv(file, sep="\t")
            psms = mokapot.read_pin(file)
            results, models = mokapot.brew(psms, test_fdr=test_fdr)
            results.to_txt(dest_dir=perc_path, file_root=f"{search_type}", decoys=True)

        if search_type == "rescore":
            self.percolator_step_prosit.mark_done()
        else:
<<<<<<< HEAD
            plot_all(perc_path, self.config)
=======
>>>>>>> db219511
            self.percolator_step_andromeda.mark_done()

    def get_msms_folder_path(self) -> Path:
        """Get folder path to msms."""
        return self.out_path / "msms"

    def _get_split_msms_path(self, raw_file: str) -> Path:
        """
        Get path to split msms.

        :param raw_file: path to raw file as a string
        :return: path to split msms file
        """
        return self.get_msms_folder_path() / raw_file

    def get_mzml_folder_path(self) -> Path:
        """Get folder path to mzml."""
        return self.out_path / "mzML"

    def get_percolator_folder_path(self) -> Path:
        """Get folder path to percolator."""
        return self.results_path / "percolator"

    def _get_split_perc_input_path(self, raw_file: str, search_type: str) -> Path:
        """
        Specify search_type to differentiate between percolator and andromeda output.

        :param raw_file: path to raw file as a string
        :param search_type: model (rescore or original) as a string
        :return: path to split percolator input file
        """
        return self.get_percolator_folder_path() / f"{raw_file}.{search_type}.tab"

    def _get_merged_perc_input_path(self, search_type: str) -> Path:
        """
        Get merged percolator input path.

        :param search_type: model (rescore or original) as a string
        :return: path to merged percolator input folder
        """
        return self.get_percolator_folder_path() / f"{search_type}.tab"<|MERGE_RESOLUTION|>--- conflicted
+++ resolved
@@ -254,21 +254,17 @@
             subprocess.run(cmd, shell=True, check=True)
         else:
             np.random.seed(123)
-            file = os.path.join(perc_path, f"{search_type}.tab")
-            df = pd.read_csv(file, sep="\t")
+            file_path = perc_path / f"{search_type}.tab"
+            df = pd.read_csv(file_path, sep="\t")
             df = df.rename(columns={"Protein": "Proteins"})
-            df.to_csv(file, sep="\t")
-            psms = mokapot.read_pin(file)
+            df.to_csv(file_path, sep="\t")
+            psms = mokapot.read_pin(file_path)
             results, models = mokapot.brew(psms, test_fdr=test_fdr)
             results.to_txt(dest_dir=perc_path, file_root=f"{search_type}", decoys=True)
 
         if search_type == "rescore":
             self.percolator_step_prosit.mark_done()
         else:
-<<<<<<< HEAD
-            plot_all(perc_path, self.config)
-=======
->>>>>>> db219511
             self.percolator_step_andromeda.mark_done()
 
     def get_msms_folder_path(self) -> Path:
