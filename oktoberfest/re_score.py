import logging
import subprocess
from pathlib import Path
from typing import List, Union

import mokapot
import numpy as np
import pandas as pd

from .calculate_features import CalculateFeatures
from .utils.multiprocessing_pool import JobPool
from .utils.process_step import ProcessStep

logger = logging.getLogger(__name__)


# This function cannot be a function inside ReScore since the multiprocessing pool does not work with class member functions
def calculate_features_single(
    raw_file_path: Path,
    split_msms_path: Path,
    fdr_estimation_method_rescore_path: Path,
    fdr_estimation_method_orig_path: Path,
    mzml_path: Path,
    config_path: Path,
    calc_feature_step: ProcessStep,
):
    """Create CalculateFeatures object and calculate features for a given raw file."""
    logger.info(f"Calculating features for {raw_file_path}")
    features = CalculateFeatures(search_path="", raw_path=raw_file_path, out_path=mzml_path, config_path=config_path)

    df_search = pd.read_csv(split_msms_path, delimiter="\t")
    features.predict_with_aligned_ce(df_search)
    features.gen_perc_metrics("rescore", fdr_estimation_method_rescore_path)
    features.gen_perc_metrics("original", fdr_estimation_method_orig_path)

    calc_feature_step.mark_done()


def get_glob_pattern(spectra_type: str) -> str:
    """
    Get global pattern depending on spectra_type.

    :param spectra_type: The type of spectra file. Accepted values are "raw" or "mzml".
    :return: The glob pattern corresponding to the spectra_type.
    :raises ValueError: If an unsupported spectra_type is provided.
    """
    if spectra_type == "raw":
        return "*.[rR][aA][wW]"
    elif spectra_type == "mzml":
        return "*.[mM][zZ][mM][lL]"
    else:
        raise ValueError(f"{spectra_type} is not supported as rawfile-type")


class ReScore(CalculateFeatures):
    """
    Main to init a re-score obj and go through the steps.

    1- get_raw_files
    2- split_msms
    3- calculate_features
    4- merge_input
    5- rescore_with_percolator or mokaput
    """

    raw_files: List[Path]

    split_msms_step: ProcessStep
    merge_input_step_prosit: ProcessStep
    merge_input_step_andromeda: ProcessStep
    rescore_step_prosit: ProcessStep
    rescore_step_andromeda: ProcessStep

    def __init__(
        self,
        search_path: Union[str, Path],
        raw_path: Union[str, Path],
        out_path: Union[str, Path],
        config_path: Union[str, Path],
        mzml_reader_package: str = "pymzml",
    ):
        """
        Initialize a ReScore object and go through the steps.

        1- get_raw_files
        2- split_msms
        3- calculate_features
        4- merge_input
        5- rescore_with_percolator or mokapot

        :param search_path: path to search directory
        :param raw_path: path to raw file as a string
        :param out_path: path to output folder
        :param config_path: path to config file
        :param mzml_reader_package: mzml reader (pymzml or pyteomics)
        """
        super().__init__(
            search_path, raw_path, out_path, config_path=config_path, mzml_reader_package=mzml_reader_package
        )
        self.split_msms_step = ProcessStep(out_path, "split_msms")
        self.merge_input_step_prosit = ProcessStep(out_path, "merge_input_prosit")
        self.merge_input_step_andromeda = ProcessStep(out_path, "merge_input_andromeda")
        self.rescore_step_prosit = ProcessStep(out_path, f"{self.config.fdr_estimation_method}_prosit")
        self.rescore_step_andromeda = ProcessStep(out_path, f"{self.config.fdr_estimation_method}_andromeda")

    def get_raw_files(self):
        """
        Obtains raw files by scanning through the raw_path directory.

        If raw_path is a file, only process this one.
        :raises FileNotFoundError: if raw file could not be found
        """
        self.raw_files = []
        if self.raw_path.is_file():
            self.raw_files = [self.raw_path]
            self.raw_path = self.raw_path.parent
        elif self.raw_path.is_dir():
            spectra_type = self.config.spectra_type
            glob_pattern = get_glob_pattern(spectra_type)
            self.raw_files = list(self.raw_path.glob(glob_pattern))
            logger.info(f"Found {len(self.raw_files)} raw files in the search directory")
        else:
            raise FileNotFoundError(f"{self.raw_path} does not exist.")

    def split_msms(self):
        """Splits search results per raw file identifier such that we can process each raw file in parallel \
        without reading the entire search results multiple times."""
        out_path = self.out_path
        out_path.mkdir(exist_ok=True)

        if self.split_msms_step.is_done():
            return
        self.get_msms_folder_path().mkdir(exist_ok=True)

        df_search = self._load_search()
        logger.info(f"Read {len(df_search.index)} PSMs from {self.search_path}")
        for raw_file, df_search_split in df_search.groupby("RAW_FILE"):
            spectra_file_path = self.raw_path / raw_file
            spectra_type = self.config.spectra_type
            glob_pattern = get_glob_pattern(spectra_type)
            matched_files = [file for file in spectra_file_path.parent.glob(glob_pattern)]
            if not any(path.is_file() for path in matched_files):
                logger.info(f"Did not find {raw_file} in search directory, skipping this file")
                continue
            split_msms = self._get_split_msms_path(raw_file + ".rescore")
            logger.info(f"Creating split search results file {split_msms}")
            df_search_split = df_search_split[(df_search_split["PEPTIDE_LENGTH"] <= 30)]
            df_search_split = df_search_split[(~df_search_split["MODIFIED_SEQUENCE"].str.contains(r"\(ac\)"))]
            df_search_split = df_search_split[
                (~df_search_split["MODIFIED_SEQUENCE"].str.contains(r"\(Acetyl \(Protein N-term\)\)"))
            ]
            df_search_split = df_search_split[(~df_search_split["SEQUENCE"].str.contains("U"))]
            df_search_split = df_search_split[df_search_split["PRECURSOR_CHARGE"] <= 6]
            df_search_split = df_search_split[df_search_split["PEPTIDE_LENGTH"] >= 7]
            df_search_split.to_csv(split_msms, sep="\t", index=False)

        self.split_msms_step.mark_done()

    def calculate_features(self):
        """Calculates percolator/mokapot input features per raw file using multiprocessing."""
        num_threads = self.config.num_threads
        self.config
        if num_threads > 1:
            processing_pool = JobPool(processes=num_threads)

        mzml_path = self.get_mzml_folder_path()
        mzml_path.mkdir(exist_ok=True)

        data_path = self.out_path / "data"
        data_path.mkdir(exist_ok=True)

        fdr_estimation_method_path = self.get_fdr_estimation_method_folder_path()
        fdr_estimation_method_path.mkdir(exist_ok=True)

        for raw_file in self.raw_files:
            calc_feature_step = ProcessStep(self.out_path, "calculate_features." + raw_file.stem)
            if calc_feature_step.is_done():
                continue

            fdr_estimation_method_rescore_path = self._get_split_perc_input_path(raw_file.stem, "rescore")
            fdr_estimation_method_orig_path = self._get_split_perc_input_path(raw_file.stem, "original")

            split_msms_path = self._get_split_msms_path(raw_file.with_suffix(".rescore").name)

            args = [
                raw_file,
                split_msms_path,
                fdr_estimation_method_rescore_path,
                fdr_estimation_method_orig_path,
                self.out_path,
                self.config_path,
                calc_feature_step,
            ]
            if num_threads > 1:
                processing_pool.apply_async(calculate_features_single, args)
            else:
                calculate_features_single(*args)

        if num_threads > 1:
            processing_pool.check_pool()

    def merge_input(self, search_type: str = "rescore"):
        """
        Merge percolator/mokapot input files into one large file for combined percolation.

        Fastest solution according to:
        https://stackoverflow.com/questions/44211461/what-is-the-fastest-way-to-combine-100-csv-files-with-headers-into-one

        :param search_type: choose either rescore or original to merge percolator/mokapot files for this.
        """
        if search_type == "rescore":
            if self.merge_input_step_prosit.is_done():
                return
        else:
            if self.merge_input_step_andromeda.is_done():
                return

        merged_perc_input_file_prosit = self._get_merged_perc_input_path(search_type)

        logger.info(f"Merging {self.config.fdr_estimation_method} input files for {search_type}")
        with open(merged_perc_input_file_prosit, "wb") as fout:
            first = True
            for raw_file in self.raw_files:
                fdr_estimation_method_input_path = self._get_split_perc_input_path(raw_file.stem, search_type)
                with open(fdr_estimation_method_input_path, "rb") as f:
                    if not first:
                        next(f)  # skip the header
                    else:
                        first = False
                    fout.write(f.read())
<<<<<<< HEAD
=======
                fdr_estimation_method_input_path.unlink()
>>>>>>> 02ccc71e

        df_prosit = pd.read_csv(merged_perc_input_file_prosit, sep="\t")
        df_prosit = df_prosit.fillna(0)
        df_prosit.to_csv(merged_perc_input_file_prosit, sep="\t", index=False)

        if search_type == "rescore":
            self.merge_input_step_prosit.mark_done()
        else:
            self.merge_input_step_andromeda.mark_done()

    def rescore(self, search_type: str = "rescore", test_fdr: float = 0.01, train_fdr: float = 0.01):
        """Use percolator/mokapot to re-score library."""
        if search_type == "rescore" and self.rescore_step_prosit.is_done():
            return
        elif self.rescore_step_andromeda.is_done():
            return

<<<<<<< HEAD
        perc_path = self.get_percolator_folder_path()
        weights_file = perc_path / f"{search_type}.percolator.weights.csv"
        target_psms = perc_path / f"{search_type}.percolator.psms.txt"
        decoy_psms = perc_path / f"{search_type}.percolator.decoy.psms.txt"
        target_peptides = perc_path / f"{search_type}.percolator.peptides.txt"
        decoy_peptides = perc_path / f"{search_type}.percolator.decoy.peptides.txt"
        log_file = perc_path / f"{search_type}.log"
=======
        fdr_estimation_method_path = self.get_fdr_estimation_method_folder_path()
        weights_file = fdr_estimation_method_path / f"{search_type}.weights.csv"
        target_psms = fdr_estimation_method_path / f"{search_type}.target.psms"
        decoy_psms = fdr_estimation_method_path / f"{search_type}.decoy.psms"
        target_peptides = fdr_estimation_method_path / f"{search_type}.target.peptides"
        decoy_peptides = fdr_estimation_method_path / f"{search_type}.decoy.peptides"
        log_file = fdr_estimation_method_path / f"{search_type}.log"
>>>>>>> 02ccc71e

        fdr_estimation_method = self.config.fdr_estimation_method
        if fdr_estimation_method == "percolator":
            cmd = f"percolator --weights {weights_file} \
                            --num-threads {self.config.num_threads} \
                            --subset-max-train 500000 \
                            --post-processing-tdc \
                            --testFDR {test_fdr} \
                            --trainFDR {train_fdr} \
                            --results-psms {target_psms} \
                            --decoy-results-psms {decoy_psms} \
                            --results-peptides {target_peptides} \
                            --decoy-results-peptides {decoy_peptides} \
                            {self._get_merged_perc_input_path(search_type)} 2> {log_file}"
            logger.info(f"Starting percolator with command {cmd}")
            subprocess.run(cmd, shell=True, check=True)
        elif fdr_estimation_method == "mokapot":
            logger.info("Starting mokapot rescoring")
            np.random.seed(123)
            file_path = fdr_estimation_method_path / f"{search_type}.tab"
            df = pd.read_csv(file_path, sep="\t")
            df = df.rename(columns={"Protein": "Proteins"})
            df.to_csv(file_path, sep="\t")
            psms = mokapot.read_pin(file_path)
            results, models = mokapot.brew(psms, test_fdr=test_fdr)
            results.to_txt(dest_dir=fdr_estimation_method_path, file_root=f"{search_type}", decoys=True)
        else:
            raise ValueError(
                f"Unknown fdr estimation method: {fdr_estimation_method}. Choose between mokapot and percolator."
            )

        if search_type == "rescore":
            self.rescore_step_prosit.mark_done()
        else:
            self.rescore_step_andromeda.mark_done()
        logger.info(f"Finished rescoring using {fdr_estimation_method}.")

    def get_msms_folder_path(self) -> Path:
        """Get folder path to msms."""
        return self.out_path / "msms"

    def _get_split_msms_path(self, raw_file: str) -> Path:
        """
        Get path to split search results file.

        :param raw_file: path to raw file as a string
        :return: path to split search results file
        """
        return self.get_msms_folder_path() / raw_file

    def get_mzml_folder_path(self) -> Path:
        """Get folder path to mzml."""
        if self.config.spectra_type == "mzml":
            return self.config.spectra
        else:
            return self.out_path / "mzML"

    def get_fdr_estimation_method_folder_path(self) -> Path:
        """Get folder path to percolator/mokapot."""
        return self.results_path / f"{self.config.fdr_estimation_method}"

    def _get_split_perc_input_path(self, raw_file: str, search_type: str) -> Path:
        """
        Specify search_type to differentiate between percolator/mokapot and andromeda output.

        :param raw_file: path to raw file as a string
        :param search_type: model (rescore or original) as a string
        :return: path to split percolator/mokapot input file
        """
        return self.get_fdr_estimation_method_folder_path() / f"{raw_file}.{search_type}.tab"

    def _get_merged_perc_input_path(self, search_type: str) -> Path:
        """
        Get merged percolator/mokapot input path.

        :param search_type: model (rescore or original) as a string
        :return: path to merged percolator/mokapot input folder
        """
        return self.get_fdr_estimation_method_folder_path() / f"{search_type}.tab"<|MERGE_RESOLUTION|>--- conflicted
+++ resolved
@@ -228,10 +228,6 @@
                     else:
                         first = False
                     fout.write(f.read())
-<<<<<<< HEAD
-=======
-                fdr_estimation_method_input_path.unlink()
->>>>>>> 02ccc71e
 
         df_prosit = pd.read_csv(merged_perc_input_file_prosit, sep="\t")
         df_prosit = df_prosit.fillna(0)
@@ -249,23 +245,13 @@
         elif self.rescore_step_andromeda.is_done():
             return
 
-<<<<<<< HEAD
-        perc_path = self.get_percolator_folder_path()
-        weights_file = perc_path / f"{search_type}.percolator.weights.csv"
-        target_psms = perc_path / f"{search_type}.percolator.psms.txt"
-        decoy_psms = perc_path / f"{search_type}.percolator.decoy.psms.txt"
-        target_peptides = perc_path / f"{search_type}.percolator.peptides.txt"
-        decoy_peptides = perc_path / f"{search_type}.percolator.decoy.peptides.txt"
-        log_file = perc_path / f"{search_type}.log"
-=======
-        fdr_estimation_method_path = self.get_fdr_estimation_method_folder_path()
-        weights_file = fdr_estimation_method_path / f"{search_type}.weights.csv"
-        target_psms = fdr_estimation_method_path / f"{search_type}.target.psms"
-        decoy_psms = fdr_estimation_method_path / f"{search_type}.decoy.psms"
-        target_peptides = fdr_estimation_method_path / f"{search_type}.target.peptides"
-        decoy_peptides = fdr_estimation_method_path / f"{search_type}.decoy.peptides"
+        fdr_estimation_method_path = self.get_percolator_folder_path()
+        weights_file = fdr_estimation_method_path / f"{search_type}.percolator.weights.csv"
+        target_psms = fdr_estimation_method_path / f"{search_type}.percolator.psms.txt"
+        decoy_psms = fdr_estimation_method_path / f"{search_type}.percolator.decoy.psms.txt"
+        target_peptides = fdr_estimation_method_path / f"{search_type}.percolator.peptides.txt"
+        decoy_peptides = fdr_estimation_method_path / f"{search_type}.percolator.decoy.peptides.txt"
         log_file = fdr_estimation_method_path / f"{search_type}.log"
->>>>>>> 02ccc71e
 
         fdr_estimation_method = self.config.fdr_estimation_method
         if fdr_estimation_method == "percolator":
