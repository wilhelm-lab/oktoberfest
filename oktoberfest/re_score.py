--- conflicted
+++ resolved
@@ -236,13 +236,11 @@
         decoy_peptides = perc_path / f"{search_type}.decoy.peptides"
         log_file = perc_path / f"{search_type}.log"
 
-<<<<<<< HEAD
         if self.config.fdr_estimation_method == "percolator":
             cmd = f"percolator --weights {weights_file} \
                             --num-threads {self.config.num_threads} \
                             --subset-max-train 500000 \
                             --post-processing-tdc \
-                            --search-input concatenated \
                             --testFDR {test_fdr} \
                             --trainFDR {train_fdr} \
                             --results-psms {target_psms} \
@@ -261,21 +259,6 @@
             psms = mokapot.read_pin(file_path)
             results, models = mokapot.brew(psms, test_fdr=test_fdr)
             results.to_txt(dest_dir=perc_path, file_root=f"{search_type}", decoys=True)
-=======
-        cmd = f"percolator --weights {weights_file} \
-                          --num-threads {self.config.num_threads} \
-                          --subset-max-train 500000 \
-                          --post-processing-tdc \
-                          --testFDR {test_fdr} \
-                          --trainFDR {train_fdr} \
-                          --results-psms {target_psms} \
-                          --decoy-results-psms {decoy_psms} \
-                          --results-peptides {target_peptides} \
-                          --decoy-results-peptides {decoy_peptides} \
-                          {self._get_merged_perc_input_path(search_type)} 2> {log_file}"
-        logger.info(f"Starting percolator with command {cmd}")
-        subprocess.run(cmd, shell=True, check=True)
->>>>>>> f1a850db
 
         if search_type == "rescore":
             self.percolator_step_prosit.mark_done()
