import logging
import multiprocessing
import subprocess
from pathlib import Path
from typing import List, Union

import mokapot
import numpy as np
import pandas as pd

from .calculate_features import CalculateFeatures
from .utils.multiprocessing_pool import JobPool
from .utils.process_step import ProcessStep

logger = logging.getLogger(__name__)


# This function cannot be a function inside ReScore since the multiprocessing pool does not work with class member functions
def calculate_features_single(
    raw_file_path: Path,
    split_msms_path: Path,
    fdr_estimation_method_rescore_path: Path,
    fdr_estimation_method_orig_path: Path,
    mzml_path: Path,
    config_path: Path,
    calc_feature_step: ProcessStep,
):
    """Create CalculateFeatures object and calculate features for a given raw file."""
    logger.info(f"Calculating features for {raw_file_path}")
    features = CalculateFeatures(search_path="", raw_path=raw_file_path, out_path=mzml_path, config_path=config_path)

    df_search = pd.read_csv(split_msms_path, delimiter="\t")
    features.predict_with_aligned_ce(df_search)
    features.gen_perc_metrics("rescore", fdr_estimation_method_rescore_path)
    features.gen_perc_metrics("original", fdr_estimation_method_orig_path)

    calc_feature_step.mark_done()


def get_glob_pattern(spectra_type: str) -> str:
    """
    Get global pattern depending on spectra_type.

    :param spectra_type: The type of spectra file. Accepted values are "raw" or "mzml".
    :return: The glob pattern corresponding to the spectra_type.
    :raises ValueError: If an unsupported spectra_type is provided.
    """
    if spectra_type == "raw":
        return "*.[rR][aA][wW]"
    elif spectra_type == "mzml":
        return "*.[mM][zZ][mM][lL]"
    else:
        raise ValueError(f"{spectra_type} is not supported as rawfile-type")


class ReScore(CalculateFeatures):
    """
    Main to init a re-score obj and go through the steps.

    1- get_raw_files
    2- split_msms
    3- calculate_features
    4- merge_input
    5- rescore_with_percolator or mokaput
    """

    raw_files: List[Path]

    split_msms_step: ProcessStep
    merge_input_step_prosit: ProcessStep
    merge_input_step_andromeda: ProcessStep
    rescore_step_prosit: ProcessStep
    rescore_step_andromeda: ProcessStep

    def __init__(
        self,
        search_path: Union[str, Path],
        raw_path: Union[str, Path],
        out_path: Union[str, Path],
        config_path: Union[str, Path],
        mzml_reader_package: str = "pymzml",
    ):
        """
        Initialize a ReScore object and go through the steps.

        1- get_raw_files
        2- split_msms
        3- calculate_features
        4- merge_input
        5- rescore_with_percolator or mokapot

        :param search_path: path to search directory
        :param raw_path: path to raw file as a string
        :param out_path: path to output folder
        :param config_path: path to config file
        :param mzml_reader_package: mzml reader (pymzml or pyteomics)
        """
        super().__init__(
            search_path, raw_path, out_path, config_path=config_path, mzml_reader_package=mzml_reader_package
        )
        self.split_msms_step = ProcessStep(out_path, "split_msms")
        self.merge_input_step_prosit = ProcessStep(out_path, "merge_input_prosit")
        self.merge_input_step_andromeda = ProcessStep(out_path, "merge_input_andromeda")
        self.rescore_step_prosit = ProcessStep(out_path, f"{self.config.fdr_estimation_method}_prosit")
        self.rescore_step_andromeda = ProcessStep(out_path, f"{self.config.fdr_estimation_method}_andromeda")

    def get_raw_files(self):
        """
        Obtains raw files by scanning through the raw_path directory.

        If raw_path is a file, only process this one.
        :raises FileNotFoundError: if raw file could not be found
        """
        self.raw_files = []
        if self.raw_path.is_file():
            self.raw_files = [self.raw_path]
            self.raw_path = self.raw_path.parent
        elif self.raw_path.is_dir():
            spectra_type = self.config.spectra_type
            glob_pattern = get_glob_pattern(spectra_type)
            self.raw_files = list(self.raw_path.glob(glob_pattern))
            logger.info(f"Found {len(self.raw_files)} raw files in the search directory")
        else:
            raise FileNotFoundError(f"{self.raw_path} does not exist.")

    def split_msms(self):
        """Splits search results per raw file identifier such that we can process each raw file in parallel \
        without reading the entire search results multiple times."""
        out_path = self.out_path
        out_path.mkdir(exist_ok=True)

        if self.split_msms_step.is_done():
            return
        self.get_msms_folder_path().mkdir(exist_ok=True)

        df_search = self._load_search()
        logger.info(f"Read {len(df_search.index)} PSMs from {self.search_path}")
        for raw_file, df_search_split in df_search.groupby("RAW_FILE"):
            spectra_file_path = self.raw_path / raw_file
            spectra_type = self.config.spectra_type
            glob_pattern = get_glob_pattern(spectra_type)
            matched_files = [file for file in spectra_file_path.parent.glob(glob_pattern)]
            if not any(path.is_file() for path in matched_files):
                logger.info(f"Did not find {raw_file} in search directory, skipping this file")
                continue
            split_msms = self._get_split_msms_path(raw_file + ".rescore")
            logger.info(f"Creating split search results file {split_msms}")
            df_search_split = df_search_split[(df_search_split["PEPTIDE_LENGTH"] <= 30)]
            df_search_split = df_search_split[(~df_search_split["MODIFIED_SEQUENCE"].str.contains(r"\(ac\)"))]
            df_search_split = df_search_split[
                (~df_search_split["MODIFIED_SEQUENCE"].str.contains(r"\(Acetyl \(Protein N-term\)\)"))
            ]
            df_search_split = df_search_split[(~df_search_split["SEQUENCE"].str.contains("U"))]
            df_search_split = df_search_split[df_search_split["PRECURSOR_CHARGE"] <= 6]
            df_search_split = df_search_split[df_search_split["PEPTIDE_LENGTH"] >= 7]
            df_search_split.to_csv(split_msms, sep="\t", index=False)

        self.split_msms_step.mark_done()

    def calculate_features(self):
        """Calculates percolator/mokapot input features per raw file using multiprocessing."""
        num_threads = self.config.num_threads
        self.config
        if num_threads > 1:
            processing_pool = JobPool(processes=num_threads)

        mzml_path = self.get_mzml_folder_path()
        mzml_path.mkdir(exist_ok=True)

        data_path = self.out_path / "data"
        data_path.mkdir(exist_ok=True)

        fdr_estimation_method_path = self.get_fdr_estimation_method_folder_path()
        fdr_estimation_method_path.mkdir(exist_ok=True)

        for raw_file in self.raw_files:
            calc_feature_step = ProcessStep(self.out_path, "calculate_features." + raw_file.stem)
            if calc_feature_step.is_done():
                continue

            fdr_estimation_method_rescore_path = self._get_split_perc_input_path(raw_file.stem, "rescore")
            fdr_estimation_method_orig_path = self._get_split_perc_input_path(raw_file.stem, "original")

            split_msms_path = self._get_split_msms_path(raw_file.with_suffix(".rescore").name)

            args = [
                raw_file,
                split_msms_path,
                fdr_estimation_method_rescore_path,
                fdr_estimation_method_orig_path,
                self.out_path,
                self.config_path,
                calc_feature_step,
            ]
            if num_threads > 1:
                processing_pool.apply_async(calculate_features_single, args)
            else:
                calculate_features_single(*args)

        if num_threads > 1:
            processing_pool.check_pool()

    def merge_input(self, search_type: str = "rescore"):
        """
        Merge percolator/mokapot input files into one large file for combined percolation.

        Fastest solution according to:
        https://stackoverflow.com/questions/44211461/what-is-the-fastest-way-to-combine-100-csv-files-with-headers-into-one

        :param search_type: choose either rescore or original to merge percolator/mokapot files for this.
        """
        if search_type == "rescore":
            if self.merge_input_step_prosit.is_done():
                return
        else:
            if self.merge_input_step_andromeda.is_done():
                return

        merged_perc_input_file_prosit = self._get_merged_perc_input_path(search_type)

        logger.info(f"Merging {self.config.fdr_estimation_method} input files for {search_type}")
        with open(merged_perc_input_file_prosit, "wb") as fout:
            first = True
            for raw_file in self.raw_files:
                fdr_estimation_method_input_path = self._get_split_perc_input_path(raw_file.stem, search_type)
                with open(fdr_estimation_method_input_path, "rb") as f:
                    if not first:
                        next(f)  # skip the header
                    else:
                        first = False
                    fout.write(f.read())

        df_prosit = pd.read_csv(merged_perc_input_file_prosit, sep="\t")
        df_prosit = df_prosit.fillna(0)
        df_prosit.to_csv(merged_perc_input_file_prosit, sep="\t", index=False)

        if search_type == "rescore":
            self.merge_input_step_prosit.mark_done()
        else:
            self.merge_input_step_andromeda.mark_done()

    def rescore(self, search_type: str = "rescore", test_fdr: float = 0.01, train_fdr: float = 0.01):
        """Use percolator/mokapot to re-score library."""
        if search_type == "rescore" and self.rescore_step_prosit.is_done():
            return
        elif self.rescore_step_andromeda.is_done():
            return

        fdr_estimation_method_path = self.get_fdr_estimation_method_folder_path()
        weights_file = fdr_estimation_method_path / f"{search_type}.percolator.weights.csv"
        target_psms = fdr_estimation_method_path / f"{search_type}.percolator.psms.txt"
        decoy_psms = fdr_estimation_method_path / f"{search_type}.percolator.decoy.psms.txt"
        target_peptides = fdr_estimation_method_path / f"{search_type}.percolator.peptides.txt"
        decoy_peptides = fdr_estimation_method_path / f"{search_type}.percolator.decoy.peptides.txt"
        log_file = fdr_estimation_method_path / f"{search_type}.log"

        fdr_estimation_method = self.config.fdr_estimation_method
        if fdr_estimation_method == "percolator":
            cmd = f"percolator --weights {weights_file} \
                            --num-threads {self.config.num_threads} \
                            --subset-max-train 500000 \
                            --post-processing-tdc \
                            --testFDR {test_fdr} \
                            --trainFDR {train_fdr} \
                            --results-psms {target_psms} \
                            --decoy-results-psms {decoy_psms} \
                            --results-peptides {target_peptides} \
                            --decoy-results-peptides {decoy_peptides} \
                            {self._get_merged_perc_input_path(search_type)} 2> {log_file}"
            logger.info(f"Starting percolator with command {cmd}")
            subprocess.run(cmd, shell=True, check=True)
        elif fdr_estimation_method == "mokapot":
            logger.info("Starting mokapot rescoring")
            mokapot_logger = logging.getLogger("mokapot")
            mokapot_logger.setLevel(logging.INFO)
            file_handler = logging.FileHandler(log_file)
            file_handler.setLevel(logging.INFO)
            log_formatter = logging.Formatter("%(levelname)s: %(message)s")
            file_handler.setFormatter(log_formatter)
            mokapot_logger.addHandler(file_handler)
            np.random.seed(123)
            file_path = fdr_estimation_method_path / f"{search_type}.tab"
            df = pd.read_csv(file_path, sep="\t")
            df = df.rename(columns={"Protein": "Proteins"})
            df.to_csv(file_path, sep="\t")
            psms = mokapot.read_pin(file_path)
            num_cores = multiprocessing.cpu_count()
            logger.info(f"Running mokapot on {num_cores} cores")
            results, models = mokapot.brew(psms, test_fdr=test_fdr)
<<<<<<< HEAD
            results.to_txt(dest_dir=perc_path, file_root=f"{search_type}", decoys=True)
            logger.info(f"Number of PSMs used for training: {len(psms)}")
=======
            results.to_txt(dest_dir=fdr_estimation_method_path, file_root=f"{search_type}", decoys=True)
>>>>>>> af3b447b
        else:
            raise ValueError(
                f"Unknown fdr estimation method: {fdr_estimation_method}. Choose between mokapot and percolator."
            )

        if search_type == "rescore":
            self.rescore_step_prosit.mark_done()
        else:
            self.rescore_step_andromeda.mark_done()
        logger.info(f"Finished rescoring using {fdr_estimation_method}.")

    def get_msms_folder_path(self) -> Path:
        """Get folder path to msms."""
        return self.out_path / "msms"

    def _get_split_msms_path(self, raw_file: str) -> Path:
        """
        Get path to split search results file.

        :param raw_file: path to raw file as a string
        :return: path to split search results file
        """
        return self.get_msms_folder_path() / raw_file

    def get_mzml_folder_path(self) -> Path:
        """Get folder path to mzml."""
        if self.config.spectra_type == "mzml":
            return self.config.spectra
        else:
            return self.out_path / "mzML"

    def get_fdr_estimation_method_folder_path(self) -> Path:
        """Get folder path to percolator/mokapot."""
        return self.results_path / f"{self.config.fdr_estimation_method}"

    def _get_split_perc_input_path(self, raw_file: str, search_type: str) -> Path:
        """
        Specify search_type to differentiate between percolator/mokapot and andromeda output.

        :param raw_file: path to raw file as a string
        :param search_type: model (rescore or original) as a string
        :return: path to split percolator/mokapot input file
        """
        return self.get_fdr_estimation_method_folder_path() / f"{raw_file}.{search_type}.tab"

    def _get_merged_perc_input_path(self, search_type: str) -> Path:
        """
        Get merged percolator/mokapot input path.

        :param search_type: model (rescore or original) as a string
        :return: path to merged percolator/mokapot input folder
        """
        return self.get_fdr_estimation_method_folder_path() / f"{search_type}.tab"<|MERGE_RESOLUTION|>--- conflicted
+++ resolved
@@ -287,12 +287,9 @@
             num_cores = multiprocessing.cpu_count()
             logger.info(f"Running mokapot on {num_cores} cores")
             results, models = mokapot.brew(psms, test_fdr=test_fdr)
-<<<<<<< HEAD
-            results.to_txt(dest_dir=perc_path, file_root=f"{search_type}", decoys=True)
+            results.to_txt(dest_dir=fdr_estimation_method_path, file_root=f"{search_type}", decoys=True)
             logger.info(f"Number of PSMs used for training: {len(psms)}")
-=======
-            results.to_txt(dest_dir=fdr_estimation_method_path, file_root=f"{search_type}", decoys=True)
->>>>>>> af3b447b
+
         else:
             raise ValueError(
                 f"Unknown fdr estimation method: {fdr_estimation_method}. Choose between mokapot and percolator."
