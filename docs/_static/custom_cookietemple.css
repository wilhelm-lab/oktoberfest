--- conflicted
+++ resolved
@@ -75,7 +75,6 @@
     padding-left: 50px;
 }
 
-<<<<<<< HEAD
 .lib-refinement-learning-config-table
     tbody
     tr:nth-child(n + 2):nth-child(-n + 5)
@@ -95,12 +94,10 @@
     padding-left: 100px;
 }
 
-=======
 .rescore-config-table tbody tr:last-child td:first-child {
     padding-left: 50px;
 }
 
->>>>>>> 1a64798c
 .date {
     font-size: 50%;
 }