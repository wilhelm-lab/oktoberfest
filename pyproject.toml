--- conflicted
+++ resolved
@@ -23,24 +23,20 @@
 rich = ">=10.3.0"
 PyYAML = ">=5.4.1"
 
-anndata = "^0.10.5.post1"
+anndata = "^0.10.5post1"
 array-api-compat = "1.7.1"
 matplotlib = "^3.6.3"
 mokapot = ">=0.9.1,<0.11.0"
 numpy = ">=1.20,<1.25"
-<<<<<<< HEAD
 seaborn = ">=0.12.2,<0.14.0"
 spectrum_fundamentals = ">=0.7.3,<0.8.0"
-spectrum-io = {git = "git@github.com:wilhelm-lab/spectrum_io.git", branch = "fix/custom_mod_regex"}
+spectrum-io = ">=0.6.2,<0.7.0"
+picked_group_fdr = ">=0.7.1"
 tritonclient = {extras = ["grpc"], version = ">=2.47.0,<2.48"}
 
 dlomix = {extras = ["rltl-report", "wandb"], git = "git@github.com:wilhelm-lab/dlomix.git", branch = "feature/bmpc", optional = true}
 tensorflow = {version = ">=2.13,<2.16", extras = ["and-cuda"], optional = true}
 wandb = {version = "^0.17.5", optional = true}
-=======
-anndata = "^0.10.5post1"
-picked_group_fdr = ">=0.7.1"
->>>>>>> 1a64798c
 
 [tool.poetry.dev-dependencies]
 pytest = ">=6.2.3"
@@ -63,11 +59,7 @@
 sphinx-rtd-theme = ">=1.0.0"
 sphinx-click = ">=3.0.0"
 Pygments = ">=2.8.1"
-<<<<<<< HEAD
-=======
 pyteomics = ">=4.7.3"
-types-pkg-resources = ">=0.1.2"
->>>>>>> 1a64798c
 types-requests = ">=2.25.2"
 types-attrs = ">=19.1.0"
 Jinja2 = ">=3.0.1"
