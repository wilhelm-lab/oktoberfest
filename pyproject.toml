--- conflicted
+++ resolved
@@ -17,11 +17,7 @@
 ]
 
 [tool.poetry.dependencies]
-<<<<<<< HEAD
 python = ">=3.10.0,<3.12.0"
-=======
-python = ">3.9.1,<3.11.0"
->>>>>>> d0e2e9d7
 click = ">=8.0.0"
 rich = ">=10.3.0"
 PyYAML = ">=5.4.1"
