--- conflicted
+++ resolved
@@ -28,14 +28,9 @@
 prosit_grpc = {git = "https://github.com/wilhelm-lab/prosit_grpc.git", rev = "development"}
 matplotlib = "^3.6.3"
 seaborn = "^0.12.2"
-<<<<<<< HEAD
-spectrum-fundamentals = ">=0.3.1"
-spectrum-io = "^0.1.0"
-mokapot = "^0.9.1"
-=======
 spectrum-fundamentals = "^0.4.0"
 spectrum-io = "^0.2.0"
->>>>>>> db219511
+mokapot = "^0.9.1"
 [tool.poetry.dev-dependencies]
 pytest = ">=6.2.3"
 coverage = {extras = ["toml"], version = ">=5.3"}
