--- conflicted
+++ resolved
@@ -1,10 +1,6 @@
 [tool.poetry]
 name = "oktoberfest"
-<<<<<<< HEAD
-version = "0.7.1"  # <<COOKIETEMPLE_FORCE_BUMP>>
-=======
 version = "0.8.0"  # <<COOKIETEMPLE_FORCE_BUMP>>
->>>>>>> 98f689da
 description = "Public repo oktoberfest"
 authors = ["Wilhelmlab at Technical University of Munich"]
 license = "MIT"
