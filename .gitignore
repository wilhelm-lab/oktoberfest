# Byte-compiled / optimized / DLL files
__pycache__/
*.py[cod]
*$py.class

# C extensions
*.so

# Distribution / packaging
.Python
build/
develop-eggs/
dist/
downloads/
eggs/
.eggs/
lib/
lib64/
parts/
sdist/
var/
wheels/
pip-wheel-metadata/
share/python-wheels/
*.egg-info/
.installed.cfg
*.egg
MANIFEST


# PyInstaller
#  Usually these files are written by a python script from a template
#  before PyInstaller builds the exe, so as to inject date/other infos into it.
*.manifest
*.spec

# Installer logs
pip-log.txt
pip-delete-this-directory.txt

# Unit test / coverage reports
htmlcov/
.tox/
.nox/
.coverage
.coverage.*
.cache
nosetests.xml
coverage.xml
*.cover
*.py,cover
.hypothesis/
.pytest_cache/
./unit_tests/data/quantification

# Translations
*.mo
*.pot

# Django stuff:
*.log
local_settings.py
db.sqlite3
db.sqlite3-journal

# Flask stuff:
instance/
.webassets-cache

# Scrapy stuff:
.scrapy

# Sphinx documentation
docs/_build/
docs/api/

# PyBuilder
target/

# Jupyter Notebook
.ipynb_checkpoints

# IPython
profile_default/
ipython_config.py

# pyenv
.python-version


# pipenv
#   According to pypa/pipenv#598, it is recommended to include Pipfile.lock in version control.
#   However, in case of collaboration, if having platform-specific dependencies or dependencies
#   having no cross-platform support, pipenv may install dependencies that don't work, or not
#   install all needed dependencies.
#Pipfile.lock

# PEP 582; used by e.g. github.com/David-OConnor/pyflow
__pypackages__/

# Celery stuff
celerybeat-schedule
celerybeat.pid

# SageMath parsed files
*.sage.py

# Environments
.env
.venv
env/
venv/
ENV/
env.bak/
venv.bak/

# Spyder project settings
.spyderproject
.spyproject

# Rope project settings
.ropeproject

# mkdocs documentation
/site

# mypy
.mypy_cache/
.dmypy.json
dmypy.json
.pytype/

# Pyre type checker
.pyre/

# Jetbrains IDE
.idea/

# Coala
*.orig

# Used by ProteomicsDB runs to describe the oktoberfest version
hash.file


# output files in tutorials folder
tutorials/
!tutorials/Oktoberfest Tutorial.ipynb
!tutorials/Oktoberfest_workshop.ipynb

# example data
data/

<<<<<<< HEAD
# Machine learning artifacts
wandb/
=======
# doctest IO files
tests/doctests/
>>>>>>> 1a64798c
<|MERGE_RESOLUTION|>--- conflicted
+++ resolved
@@ -151,10 +151,8 @@
 # example data
 data/
 
-<<<<<<< HEAD
 # Machine learning artifacts
 wandb/
-=======
+
 # doctest IO files
-tests/doctests/
->>>>>>> 1a64798c
+tests/doctests/